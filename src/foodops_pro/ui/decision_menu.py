"""
Menu de décisions enrichi pour FoodOps Pro.
"""

from typing import Dict, List, Optional, Tuple
from decimal import Decimal

from ..domain.restaurant import Restaurant
from ..domain.employee import Employee, EmployeePosition, EmployeeContract
from ..domain.random_events import RandomEventManager
from ..domain.stock import StockManager
from ..domain.supplier import Supplier
from ..core.costing import RecipeCostCalculator
from ..core.procurement import ProcurementPlanner, ReceivingService, POLine
from .console_ui import ConsoleUI
from .financial_reports import FinancialReports


class DecisionMenu:
    """Menu de décisions stratégiques pour les joueurs."""

    def __init__(self, ui: ConsoleUI, cost_calculator: RecipeCostCalculator):
        self.ui = ui
        self.cost_calculator = cost_calculator
        self.financial_reports = FinancialReports(ui)
        # Catalogues et paramètres (injectés depuis le jeu/CLI)
        self._suppliers_catalog: Dict[str, List[Dict]] = {}
        self._suppliers_map: Dict[str, Supplier] = {}
        self._available_recipes_cache: Dict[str, any] = {}
        self._admin_settings = None
        self._prefill_purchase: Optional[Dict] = None

    def set_suppliers_catalog(self, suppliers_catalog: Dict[str, List[Dict]]):
        """Injection de la mercuriale (offres par ingrédient)."""
        self._suppliers_catalog = suppliers_catalog or {}

    def set_suppliers_map(self, suppliers: Dict[str, Supplier]):
        """Injection de la table fournisseurs (id->Supplier)."""
        self._suppliers_map = suppliers or {}

    def set_admin_settings(self, settings):
        """Injection des paramètres admin (auto_* et confirmations)."""
        self._admin_settings = settings

    def cache_available_recipes(self, recipes: Dict[str, any]) -> None:
        self._available_recipes_cache = recipes or {}

    def show_decision_menu(
        self,
        restaurant: Restaurant,
        turn: int,
        available_recipes: Dict,
        available_employees: List = None,
    ) -> Dict[str, any]:
        """
        Affiche le menu de décisions principal et retourne les choix du joueur.

        Returns:
            Dict contenant toutes les décisions prises
        """
        decisions = {}

        while True:
            self.ui.clear_screen()
            self._show_restaurant_status(restaurant, turn)

            menu_options = [
                "📋 Menu & Pricing",
                "👥 Ressources Humaines",
                "🛒 Achats & Stocks",
                "📈 Marketing & Commercial",
                "🏗️ Investissements",
                "💰 Finance & Comptabilité",
                "📊 Rapports & Analyses",
                "✅ Valider et passer au tour suivant",
            ]

            choice = self.ui.show_menu(
                f"DÉCISIONS - TOUR {turn} - {restaurant.name}",
                menu_options,
                allow_back=False,
            )

            if choice == 1:
                self._menu_pricing_decisions(restaurant, available_recipes, decisions)
            elif choice == 2:
                self._hr_decisions(restaurant, available_employees, decisions)
            elif choice == 3:
                self._purchasing_decisions(restaurant, decisions)
            elif choice == 4:
                self._marketing_decisions(restaurant, decisions)
            elif choice == 5:
                self._investment_decisions(restaurant, decisions)
            elif choice == 6:
                self._financial_decisions(restaurant, decisions)
            elif choice == 7:
                self._show_reports(restaurant)
            elif choice == 8:
                if self._validate_decisions(restaurant, decisions):
                    break

        return decisions

    def _show_restaurant_status(self, restaurant: Restaurant, turn: int) -> None:
        """Affiche le statut actuel du restaurant."""
        status = [
            f"🏪 {restaurant.name} ({restaurant.type.value.title()})",
            f"💰 Trésorerie: {restaurant.cash:,.0f}€",
            f"👥 Employés: {len(restaurant.employees)}",
            f"🍽️ Capacité: {restaurant.capacity_current} couverts",
            f"📊 Niveau staffing: {restaurant.staffing_level}/3",
            f"🍴 Recettes actives: {len(restaurant.get_active_menu())}",
        ]

        # Couleur selon la santé financière
        if restaurant.cash > 20000:
            style = "success"
        elif restaurant.cash > 5000:
            style = "warning"
        else:
            style = "error"

        self.ui.print_box(status, f"STATUT - TOUR {turn}", style)

    def _menu_pricing_decisions(
        self, restaurant: Restaurant, available_recipes: Dict, decisions: Dict
    ) -> None:
        """Gestion du menu et des prix."""
        while True:
            self.ui.clear_screen()

            submenu_options = [
                "💰 Modifier les prix",
                "➕ Ajouter des plats au menu",
                "➖ Retirer des plats du menu",
                "📊 Analyser la rentabilité par plat",
                "🍽️ Créer un menu du jour",
                "📈 Voir l'historique des ventes",
            ]

            choice = self.ui.show_menu("MENU & PRICING", submenu_options)

            if choice == 0:
                break
            elif choice == 1:
                self._modify_prices(restaurant, decisions)
            elif choice == 2:
                self._add_recipes(restaurant, available_recipes, decisions)
            elif choice == 3:
                self._remove_recipes(restaurant, decisions)
            elif choice == 4:
                self._analyze_recipe_profitability(restaurant, available_recipes)
            elif choice == 5:
                self._create_daily_menu(restaurant, decisions)
            elif choice == 6:
                self._show_sales_history(restaurant)

    def _modify_prices(self, restaurant: Restaurant, decisions: Dict) -> None:
        """Modification des prix de vente."""
        active_menu = restaurant.get_active_menu()

        if not active_menu:
            self.ui.show_error("Aucune recette active dans le menu.")
            self.ui.pause()
            return

        self.ui.clear_screen()

        # Affichage du menu actuel avec analyse
        menu_analysis = ["MENU ACTUEL ET RENTABILITÉ:"]

        for recipe_id, current_price in active_menu.items():
            if recipe_id in self.cost_calculator.ingredients:  # Vérification simplifiée
                # Calcul du coût (simplifié pour la démo)
                estimated_cost = current_price * Decimal(
                    "0.35"
                )  # 35% de food cost estimé
                margin = current_price - estimated_cost
                margin_pct = (margin / current_price * 100) if current_price > 0 else 0

                menu_analysis.append(
                    f"• {recipe_id}: {current_price:.2f}€ "
                    f"(coût ~{estimated_cost:.2f}€, marge {margin_pct:.1f}%)"
                )

        self.ui.print_box(menu_analysis, style="info")

        # Sélection de la recette à modifier
        recipe_list = list(active_menu.keys())
        recipe_choice = self.ui.show_menu(
            "Quelle recette modifier ?",
            [
                f"{recipe_id} - {active_menu[recipe_id]:.2f}€"
                for recipe_id in recipe_list
            ],
        )

        if recipe_choice == 0:
            return

        selected_recipe = recipe_list[recipe_choice - 1]
        current_price = active_menu[selected_recipe]

        # Saisie du nouveau prix
        new_price = self.ui.get_input(
            f"Nouveau prix pour {selected_recipe}",
            Decimal,
            min_val=Decimal("1.0"),
            max_val=Decimal("100.0"),
            default=current_price,
        )

        if new_price and new_price != current_price:
            if "price_changes" not in decisions:
                decisions["price_changes"] = {}
            decisions["price_changes"][selected_recipe] = new_price

            # Calcul de l'impact
            change_pct = (new_price - current_price) / current_price * 100
            impact_msg = f"Prix modifié: {current_price:.2f}€ → {new_price:.2f}€ ({change_pct:+.1f}%)"

            if abs(change_pct) > 10:
                impact_msg += (
                    "\n⚠️ Changement important - Impact sur la clientèle attendu"
                )

            self.ui.show_success(impact_msg)
            self.ui.pause()

    def _hr_decisions(
        self, restaurant: Restaurant, available_employees: List, decisions: Dict
    ) -> None:
        """Gestion des ressources humaines."""
        while True:
            self.ui.clear_screen()

            # Affichage de l'équipe actuelle
            team_info = [f"ÉQUIPE ACTUELLE ({len(restaurant.employees)} employés):"]

            total_cost = Decimal("0")
            for emp in restaurant.employees:
                monthly_cost = emp.salary_gross_monthly * Decimal(
                    "1.42"
                )  # Avec charges
                total_cost += monthly_cost
                team_info.append(
                    f"• {emp.name} ({emp.position.value}) - "
                    f"{emp.contract.value} - {monthly_cost:.0f}€/mois"
                )

            team_info.append(f"")
            team_info.append(f"Coût total équipe: {total_cost:.0f}€/mois")

            self.ui.print_box(team_info, style="info")

            submenu_options = [
                "👤 Recruter un employé",
                "❌ Licencier un employé",
                "📚 Former le personnel",
                "⏰ Ajuster les horaires",
                "💰 Négocier les salaires",
                "📊 Analyser la productivité",
            ]

            choice = self.ui.show_menu("RESSOURCES HUMAINES", submenu_options)

            if choice == 0:
                break
            elif choice == 1:
                self._recruit_employee(restaurant, decisions)
            elif choice == 2:
                self._fire_employee(restaurant, decisions)
            elif choice == 3:
                self._train_employees(restaurant, decisions)
            elif choice == 4:
                self._adjust_schedules(restaurant, decisions)
            elif choice == 5:
                self._negotiate_salaries(restaurant, decisions)
            elif choice == 6:
                self._analyze_productivity(restaurant)

    def _recruit_employee(self, restaurant: Restaurant, decisions: Dict) -> None:
        """Recrutement d'un nouvel employé."""
        if len(restaurant.employees) >= 10:  # Limite arbitraire
            self.ui.show_error("Équipe complète (maximum 10 employés).")
            self.ui.pause()
            return

        # Choix du poste
        positions = [pos.value for pos in EmployeePosition]
        position_choice = self.ui.show_menu("Quel poste recruter ?", positions)

        if position_choice == 0:
            return

        selected_position = list(EmployeePosition)[position_choice - 1]

        # Choix du contrat
        contracts = [cont.value for cont in EmployeeContract]
        contract_choice = self.ui.show_menu("Type de contrat ?", contracts)

        if contract_choice == 0:
            return

        selected_contract = list(EmployeeContract)[contract_choice - 1]

        # Salaire proposé
        salary_ranges = {
            EmployeePosition.CUISINE: (1800, 3000),
            EmployeePosition.SALLE: (1700, 2500),
            EmployeePosition.MANAGER: (2500, 4000),
            EmployeePosition.PLONGE: (1650, 1900),
            EmployeePosition.CAISSE: (1650, 2200),
        }

        min_salary, max_salary = salary_ranges.get(selected_position, (1650, 3000))

        salary = self.ui.get_input(
            f"Salaire brut mensuel ({min_salary}-{max_salary}€)",
            Decimal,
            min_val=Decimal(str(min_salary)),
            max_val=Decimal(str(max_salary)),
            default=Decimal(str((min_salary + max_salary) // 2)),
        )

        if salary:
            # Calcul du coût total
            total_cost = salary * Decimal("1.42")  # Avec charges

            if restaurant.cash < total_cost * 3:  # Vérification de solvabilité
                if not self.ui.confirm(
                    f"⚠️ Coût: {total_cost:.0f}€/mois. "
                    f"Votre trésorerie ne couvre que {restaurant.cash / total_cost:.1f} mois. "
                    f"Confirmer le recrutement ?"
                ):
                    return

            # Enregistrement de la décision
            if "recruitments" not in decisions:
                decisions["recruitments"] = []

            decisions["recruitments"].append(
                {
                    "position": selected_position,
                    "contract": selected_contract,
                    "salary": salary,
                }
            )

            self.ui.show_success(
                f"Recrutement programmé: {selected_position.value} "
                f"en {selected_contract.value} à {salary:.0f}€/mois"
            )
            self.ui.pause()

    def _purchasing_decisions(self, restaurant: Restaurant, decisions: Dict) -> None:
        """Gestion des achats et stocks avancée."""
        # État minimal requis pour le module Achats & Stocks
        if not hasattr(restaurant, "stock_manager"):
            restaurant.stock_manager = StockManager()
        if not hasattr(restaurant, "sales_forecast"):
            restaurant.sales_forecast = {}
        if not hasattr(restaurant, "pending_po_lines"):
            restaurant.pending_po_lines = []

        while True:
            self.ui.clear_screen()

            submenu_options = [
                "📋 Prévision & Besoins",
                "🛒 Composer ma commande (manuel)",
                "📚 Catalogues fournisseurs",
                "🤖 Proposer une commande (auto, revue ligne)",
                "📥 Réception de commandes",
                "📦 État des stocks & alertes",
                "🔙 Retour",
            ]

            choice = self.ui.show_menu("ACHATS & STOCKS", submenu_options)

            if choice == 1:
                self._forecast_and_requirements(restaurant)
            elif choice == 2:
                self._compose_manual_order(restaurant)
            elif choice == 3:
                self._supplier_catalog_interface(restaurant)
            elif choice == 4:
                self._review_auto_order(restaurant)
            elif choice == 5:
                self._receiving_interface(restaurant)
            elif choice == 6:
                self._stock_management_interface(restaurant)
            elif choice == 7:
                break

        # --- Achats & Stocks: Prévision, besoins, PO, réception ---
        # Pour simplifier, on stocke ces éléments sur l'objet restaurant s'ils n'existent pas

        # Structures d'état minimales attendues sur restaurant
        if not hasattr(restaurant, "stock_manager"):
            restaurant.stock_manager = StockManager()
        if not hasattr(restaurant, "sales_forecast"):
            restaurant.sales_forecast = {}  # recipe_id -> qty next turn
        if not hasattr(restaurant, "pending_po_lines"):
            restaurant.pending_po_lines = []  # List[POLine]

    def _forecast_and_requirements(self, restaurant: Restaurant) -> None:
        """Saisie de prévision par recette active et calcul des besoins net."""
        self.ui.clear_screen()
        active = restaurant.get_active_menu()
        if not active:
            self.ui.show_info("Aucune recette active pour établir une prévision.")
            self.ui.pause()
            return

        print("📋 PRÉVISION DES VENTES (prochain tour):")
        auto = getattr(self._admin_settings, "auto_forecast_enabled", False)
        for rid in active.keys():
            cur = int(restaurant.sales_forecast.get(rid, 0))
            default_qty = cur if cur else (20 if auto else 0)
            try:
                qty = self.ui.ask_int(
                    f"  Portions prévues pour {rid} (actuel {cur}): ",
                    min_val=0,
                    max_val=1000,
                    default=default_qty,
                )
                restaurant.sales_forecast[rid] = qty
            except Exception:
                continue

        # Calcul besoins avec ProcurementPlanner
        planner = ProcurementPlanner()
        active_recipes = [
            self._available_recipes_cache[rid]
            for rid in restaurant.active_recipes
            if hasattr(self, "_available_recipes_cache")
            and rid in self._available_recipes_cache
        ]
        requirements = planner.compute_requirements(
            active_recipes,
            getattr(restaurant, "sales_forecast", {}),
            restaurant.stock_manager,
        )

        # Affichage synthétique des besoins
        lines = ["📦 BESOINS NETS:", ""]
        if not requirements:
            lines.append("Aucun besoin (stock suffisant ou prévision 0)")
        else:
            for ing_id, qty in requirements.items():
                lines.append(f"• {ing_id}: {qty}")
        self.ui.print_box(lines, "BESOINS", "info")
        self.ui.pause()

    def _compose_manual_order(self, restaurant: Restaurant) -> None:
        """Mode MANUEL en 3 étapes: ingrédient → fournisseur → gamme & quantité."""
        planner = ProcurementPlanner()
<<<<<<< HEAD
        active_recipes = [self._available_recipes_cache[rid] for rid in getattr(restaurant, "active_recipes", []) if hasattr(self, "_available_recipes_cache") and rid in self._available_recipes_cache]
        requirements = planner.compute_requirements(active_recipes, getattr(restaurant, "sales_forecast", {}), restaurant.stock_manager)
=======
        active_recipes = [
            self._available_recipes_cache[rid]
            for rid in restaurant.active_recipes
            if hasattr(self, "_available_recipes_cache")
            and rid in self._available_recipes_cache
        ]
        requirements = planner.compute_requirements(
            active_recipes,
            getattr(restaurant, "sales_forecast", {}),
            restaurant.stock_manager,
        )
>>>>>>> e628a5fa

        if not requirements:
            self.ui.show_info("Aucun besoin net détecté.")
            self.ui.pause()
            return

<<<<<<< HEAD
        pending: List[POLine] = getattr(restaurant, "pending_po_lines", []).copy()
=======
        pending: List[POLine] = []
        for ing_id, need in requirements.items():
            self.ui.print_box(
                [f"Ingrédient: {ing_id}", f"Besoin net estimé: {need}"],
                "COMPOSER COMMANDE",
                "info",
            )
            # Catalogue simple: issu du cost_calculator (fallback) + suppliers_catalog du jeu si dispo
            offers = []
            if (
                hasattr(self, "_suppliers_catalog")
                and ing_id in self._suppliers_catalog
            ):
                offers = self._suppliers_catalog[ing_id]
            else:
                if ing_id in self.cost_calculator.ingredients:
                    ing = self.cost_calculator.ingredients[ing_id]
                    offers = [
                        {
                            "supplier_id": "metro_pro",
                            "quality_level": 2,
                            "pack_size": Decimal("1"),
                            "unit_price_ht": ing.cost_ht,
                            "vat_rate": ing.vat_rate,
                            "moq_qty": Decimal("0"),
                            "moq_value": Decimal("0"),
                        }
                    ]
>>>>>>> e628a5fa

        # Si un pré-remplissage existe depuis le catalogue, traiter d’abord
        if getattr(self, "_prefill_purchase", None):
            pre = self._prefill_purchase
            self._prefill_purchase = None
            ing_id = pre.get('ingredient_id')
            supplier_id = pre.get('supplier_id')
            ql = pre.get('quality_level')
            need = requirements.get(ing_id, Decimal('0'))
            created = self._select_gamme_and_quantity(restaurant, ing_id, supplier_id, need, preselected_quality_level=ql)
            if created is not None:
                pending.append(created)

        while True:
            # Étape 1 — Choisir l’ingrédient
            ing_id = self._select_ingredient_from_requirements(restaurant, requirements)
            if ing_id is None:
                break
            need = requirements.get(ing_id, Decimal('0'))

            # Étape 2 & 3 — Boucle pour permettre split multi-fournisseurs/gammes
            while True:
<<<<<<< HEAD
                supplier_id = self._select_supplier_for_ingredient(ing_id)
                if supplier_id is None:
=======
                # Liste des offres (fournisseur + gamme) avec infos complètes
                options = [
                    f"{o['supplier_id']} | gamme {o['quality_level']} | pack {o['pack_size']} {o.get('pack_unit', '')} | "
                    f"{o['unit_price_ht']:.2f}€ HT | TVA {o['vat_rate']:.1%} | LT {o.get('lead_time_days', '?')}j | F {o.get('reliability', '?')}"
                    for o in offers
                ]
                choice = self.ui.show_menu(f"Choisir une offre pour {ing_id}", options)
                if choice == 0:
>>>>>>> e628a5fa
                    break

<<<<<<< HEAD
                created = self._select_gamme_and_quantity(restaurant, ing_id, supplier_id, need)
                if created is not None:
                    pending.append(created)

                # Ajouter une autre ligne pour CE MÊME ingrédient ?
                if not self.ui.confirm("Ajouter une autre ligne pour ce même ingrédient ?"):
=======
                qty_wanted = self.ui.get_input(
                    f"Quantité souhaitée (peut être > besoin {need})",
                    Decimal,
                    min_val=Decimal("0"),
                    default=need,
                )
                if qty_wanted is None:
                    break

                # Arrondi pack vers le haut
                packs = (qty_wanted / offer["pack_size"]).to_integral_value(
                    rounding="ROUND_CEILING"
                )
                qty_final = packs * offer["pack_size"]

                # MOQ quantité & valeur
                if (
                    offer.get("moq_qty", Decimal("0")) > 0
                    and qty_final < offer["moq_qty"]
                ):
                    self.ui.show_info(
                        f"MOQ quantité {offer['moq_qty']} appliqué → ajustement"
                    )
                    qty_final = offer["moq_qty"]
                order_value = qty_final * offer["unit_price_ht"]
                if (
                    offer.get("moq_value", Decimal("0")) > 0
                    and order_value < offer["moq_value"]
                ):
                    deficit_value = offer["moq_value"] - order_value
                    extra_units = (
                        deficit_value / offer["unit_price_ht"]
                    ).to_integral_value(rounding="ROUND_CEILING")
                    qty_final += extra_units
                    order_value = qty_final * offer["unit_price_ht"]

                line = POLine(
                    ingredient_id=ing_id,
                    quantity=qty_final,
                    unit_price_ht=offer["unit_price_ht"],
                    vat_rate=offer["vat_rate"],
                    supplier_id=offer["supplier_id"],
                    pack_size=offer["pack_size"],
                    pack_unit=offer.get("pack_unit"),
                    quality_level=offer.get("quality_level"),
                    eta_days=offer.get("lead_time_days"),
                    qty_rounded_pack=qty_final,
                    moq_ok=True,
                    amount_ttc_estimated=(qty_final * offer["unit_price_ht"])
                    * (Decimal("1") + offer["vat_rate"]),
                )
                pending.append(line)
                added_any = True

                # Infos coût TTC & ETA
                cost_ttc = order_value * (Decimal("1") + offer["vat_rate"])
                eta_days = offer.get("lead_time_days", None)
                moq_msg = []
                if offer.get("moq_qty", Decimal("0")) > 0:
                    moq_msg.append(f"MOQ qty {offer['moq_qty']}")
                if offer.get("moq_value", Decimal("0")) > 0:
                    moq_msg.append(f"MOQ valeur {offer['moq_value']:.2f}€")
                moq_str = f" ({', '.join(moq_msg)})" if moq_msg else ""
                self.ui.show_info(
                    f"Ligne ajoutée: {qty_final} @ {offer['unit_price_ht']:.2f}€ (HT={order_value:.2f}€, TTC={cost_ttc:.2f}€){moq_str} | ETA {eta_days}j"
                )

                if not self.ui.confirm(
                    "Ajouter une autre ligne (autre offre) pour cet ingrédient ?"
                ):
>>>>>>> e628a5fa
                    break

            # Passer à un autre ingrédient ?
            if not self.ui.confirm("Passer à un autre ingrédient ?"):
                break

        if pending:
            restaurant.pending_po_lines = pending
<<<<<<< HEAD
            self.ui.show_success(f"✅ {len(pending)} lignes de commande enregistrées (à réceptionner).")
=======
            self.ui.show_success(
                f"{len(pending)} lignes de commande enregistrées (à réceptionner)"
            )
>>>>>>> e628a5fa
        else:
            self.ui.show_info("Aucune ligne créée.")
        self.ui.pause()

    def _select_ingredient_from_requirements(self, restaurant: Restaurant, requirements: Dict[str, Decimal]) -> Optional[str]:
        """Affiche la liste des ingrédients avec besoin net, stock dispo et alerte DLC."""
        # Construire options triées par besoin décroissant
        items = sorted(requirements.items(), key=lambda kv: kv[1], reverse=True)
        options = []
        index_to_ing: List[str] = []
        expiring = restaurant.stock_manager.get_expiring_lots(days=3)
        expiring_set = {lt.ingredient_id for lt in expiring}
        for ing_id, need in items:
            stock = restaurant.stock_manager.get_available_quantity(ing_id)
            unit = getattr(self.cost_calculator.ingredients.get(ing_id, None), 'unit', '') if hasattr(self.cost_calculator, 'ingredients') else ''
            alert = " 🚨 DLC" if ing_id in expiring_set else ""
            options.append(f"{ing_id} — Besoin net: {need} | Stock: {stock} {unit}{alert}")
            index_to_ing.append(ing_id)
        choice = self.ui.show_menu("Étape 1 — Choisir l’ingrédient", options)
        if choice == 0:
            return None
        return index_to_ing[choice - 1]

    def _select_supplier_for_ingredient(self, ing_id: str) -> Optional[str]:
        """Affiche les fournisseurs qui proposent cet ingrédient (résumé clair)."""
        while True:
            offers = list(self._suppliers_catalog.get(ing_id, [])) if hasattr(self, "_suppliers_catalog") else []
            if not offers:
                # Fallback minimal
                if ing_id in getattr(self.cost_calculator, 'ingredients', {}):
                    ing = self.cost_calculator.ingredients[ing_id]
                    offers = [{
                        'supplier_id': 'metro_pro', 'quality_level': 2,
                        'pack_size': Decimal('1'), 'pack_unit': getattr(ing, 'unit', ''),
                        'unit_price_ht': ing.cost_ht, 'vat_rate': ing.vat_rate,
                        'moq_qty': Decimal('0'), 'moq_value': Decimal('0'),
                        'lead_time_days': 1, 'reliability': Decimal('0.95')
                    }]
                    self.ui.show_info("Une seule offre trouvée (catalogue minimal). Ajoutez supplier_prices.csv pour plus d’options.")
                else:
                    self.ui.show_error(f"Aucune offre disponible pour {ing_id}.")
                    return None

            # Regrouper par fournisseur
            by_supplier: Dict[str, List[Dict]] = {}
            for o in offers:
                by_supplier.setdefault(o['supplier_id'], []).append(o)
            supplier_ids = sorted(by_supplier.keys())

            options = ["📚 Voir le catalogue pour cet ingrédient"]
            for sid in supplier_ids:
                sup = getattr(self, "_suppliers_map", {}).get(sid)
                name = getattr(sup, 'name', sid)
                lead = getattr(sup, 'lead_time_days', None)
                if lead is None:
                    # fallback depuis offre
                    lead_vals = [oo.get('lead_time_days') for oo in by_supplier[sid] if oo.get('lead_time_days') is not None]
                    lead = min(lead_vals) if lead_vals else None
                rel = getattr(sup, 'reliability', None)
                if rel is None:
                    rel_vals = [oo.get('reliability') for oo in by_supplier[sid] if oo.get('reliability') is not None]
                    rel = max(rel_vals) if rel_vals else None
                moq_values = [oo.get('moq_value', Decimal('')) for oo in by_supplier[sid]]
                min_moq = None
                if moq_values:
                    try:
                        min_moq = min([mv for mv in moq_values if mv is not None])
                    except Exception:
                        min_moq = None
                moq_str = f"MOQ valeur: {min_moq:.2f}€" if (min_moq is not None and min_moq > 0) else "MOQ: Aucun"
                lead_str = f"Délai (jours): {lead}" if lead is not None else "Délai (jours): ?"
                rel_str = f"Fiabilité: {rel}" if rel is not None else "Fiabilité: ?"
                options.append(f"{name} | {lead_str} | {rel_str} | {moq_str}")

            ch = self.ui.show_menu(f"Étape 2 — Choisir le fournisseur pour {ing_id}", options)
            if ch == 0:
                return None
            if ch == 1:
                # Ouvrir le catalogue filtré puis reboucler
                self._catalog_by_ingredient(ing_id)
                continue
            return supplier_ids[ch - 2]

    def _select_gamme_and_quantity(self, restaurant: Restaurant, ing_id: str, supplier_id: str, need: Decimal, preselected_quality_level: Optional[int] = None) -> Optional[POLine]:
        """Affiche les gammes disponibles pour le fournisseur et saisit la quantité."""
        from datetime import date, timedelta

        all_offers = list(self._suppliers_catalog.get(ing_id, [])) if hasattr(self, "_suppliers_catalog") else []
        offers = [o for o in all_offers if o.get('supplier_id') == supplier_id]
        if not offers:
            offers = all_offers  # fallback
        if not offers:
            self.ui.show_error("Aucune offre pour cet ingrédient.")
            return None
        if len(offers) == 1:
            self.ui.show_info("Note: une seule offre disponible pour cet ingrédient chez ce fournisseur.")

        # Si préselection gamme, filtrer
        if preselected_quality_level is not None:
            filtered = [o for o in offers if o.get('quality_level') == preselected_quality_level]
            if len(filtered) == 1:
                selected_offer = filtered[0]
            else:
                selected_offer = None
        else:
            selected_offer = None

        # Libellés complets
        def fmt_offer(o: Dict) -> str:
            parts = [
                f"Gamme {o.get('quality_level', '?')}",
                f"Pack: {o.get('pack_size')} {o.get('pack_unit','')}",
                f"Prix HT: {o.get('unit_price_ht'):.2f}€",
                f"TVA: {o.get('vat_rate'):.1%}"
            ]
            if o.get('lead_time_days') is not None:
                parts.append(f"Délai (jours): {o.get('lead_time_days')}")
            if o.get('reliability') is not None:
                parts.append(f"Fiabilité: {o.get('reliability')}")
            if o.get('typical_shelf_life_days') is not None:
                parts.append(f"DLC typique: {o.get('typical_shelf_life_days')}j")
            moq_bits = []
            if o.get('moq_qty'):
                moq_bits.append(f"Qté {o['moq_qty']}")
            if o.get('moq_value'):
                moq_bits.append(f"Valeur {o['moq_value']:.2f}€")
            if moq_bits:
                parts.append(f"MOQ: {' / '.join(moq_bits)}")
            return " | ".join(parts)

        if selected_offer is None:
            options = [fmt_offer(o) for o in offers]
            ch = self.ui.show_menu(f"Étape 3 — Choisir la gamme & quantité ({ing_id})", options)
            if ch == 0:
                return None
            o = offers[ch - 1]
        else:
            o = selected_offer

        # Rappels de règles
        self.ui.show_info("Aide: Arrondi au pack (vers le haut). Sur-stock autorisé. Les MOQ peuvent ajuster la quantité/valeur.")
        qty_wanted = self.ui.get_input(
            f"Quantité souhaitée (besoin net ≈ {need})",
            Decimal, min_val=Decimal('0'), default=need
        )
        if qty_wanted is None:
            return None

        # Arrondi pack vers le haut
        packs = (qty_wanted / o['pack_size']).to_integral_value(rounding='ROUND_CEILING')
        qty_final = packs * o['pack_size']

        # MOQ quantité & valeur
        if o.get('moq_qty', Decimal('0')) > 0 and qty_final < o['moq_qty']:
            self.ui.show_info(f"MOQ quantité {o['moq_qty']} appliqué → ajustement")
            qty_final = o['moq_qty']
        order_value = qty_final * o['unit_price_ht']
        if o.get('moq_value', Decimal('0')) > 0 and order_value < o['moq_value']:
            deficit_value = o['moq_value'] - order_value
            extra_units = (deficit_value / o['unit_price_ht']).to_integral_value(rounding='ROUND_CEILING')
            qty_final += extra_units
            order_value = qty_final * o['unit_price_ht']

        # Coût TTC & ETA
        cost_ttc = order_value * (Decimal('1') + o['vat_rate'])
        eta_days = o.get('lead_time_days', None)
        eta_str = f"Date estimée d’arrivée: {(date.today() + timedelta(days=eta_days))}" if eta_days is not None else "Date estimée d’arrivée: inconnue"
        if need and qty_final > need:
            self.ui.show_info("Note: sur-stock autorisé — vous commandez au-delà du besoin net.")

        self.ui.show_info(f"Synthèse: {qty_final} @ {o['unit_price_ht']:.2f}€ HT → HT={order_value:.2f}€, TTC={cost_ttc:.2f}€. {eta_str}")

        line = POLine(
            ingredient_id=ing_id,
            quantity=qty_final,
            unit_price_ht=o['unit_price_ht'],
            vat_rate=o['vat_rate'],
            supplier_id=o['supplier_id'],
            pack_size=o['pack_size'],
            pack_unit=o.get('pack_unit'),
            quality_level=o.get('quality_level'),
            eta_days=o.get('lead_time_days'),
        )
        line.compute_amounts()
        self.ui.show_success("Ligne ajoutée à la commande en attente.")
        return line
    def _supplier_catalog_interface(self, restaurant: Restaurant) -> None:
        """Catalogue fournisseurs: Par ingrédient ou Par fournisseur (consultation)."""
        if not hasattr(self, "_suppliers_catalog") or not self._suppliers_catalog:
            self.ui.show_info("Aucun catalogue fournisseur chargé. Ajoutez supplier_prices.csv pour plus d’options.")
            self.ui.pause()
            return
        while True:
            ch = self.ui.show_menu("📚 Catalogues fournisseurs", [
                "Par ingrédient",
                "Par fournisseur",
                "Retour"
            ])
            if ch == 0 or ch == 3:
                break
            if ch == 1:
                self._catalog_by_ingredient()
            elif ch == 2:
                self._catalog_by_supplier()

    def _catalog_by_ingredient(self, preselected_ing: Optional[str] = None) -> None:
        # Choisir un ingrédient
        if preselected_ing is None:
            ingredients = sorted(self._suppliers_catalog.keys())
            ch = self.ui.show_menu("Choisir un ingrédient", ingredients)
            if ch == 0:
                return
            ing_id = ingredients[ch - 1]
        else:
            ing_id = preselected_ing
        offers = self._suppliers_catalog.get(ing_id, [])
        # Filtre rapide: prix, délai, fiabilité, gamme
        filters = ["Prix (asc)", "Délai (asc)", "Fiabilité (desc)", "Gamme (asc)", "Aucun filtre"]
        fh = self.ui.show_menu("Filtrer/ordonner les offres", filters)
        if fh == 1:
            offers = sorted(offers, key=lambda o: o.get('unit_price_ht', Decimal('inf')))
        elif fh == 2:
            offers = sorted(offers, key=lambda o: o.get('lead_time_days', 9999) or 9999)
        elif fh == 3:
            offers = sorted(offers, key=lambda o: o.get('reliability', Decimal('0')), reverse=True)
        elif fh == 4:
            offers = sorted(offers, key=lambda o: o.get('quality_level', 0) or 0)

        lines = ["Fournisseur | Gamme | Pack | Prix HT | TVA | Délai (jours) | Fiabilité | DLC typique | MOQ", ""]
        for o in offers:
            pack = f"{o.get('pack_size')} {o.get('pack_unit','')}"
            delay = o.get('lead_time_days') if o.get('lead_time_days') is not None else "?"
            rel = o.get('reliability') if o.get('reliability') is not None else "?"
            dlc = f"{o.get('typical_shelf_life_days')}j" if o.get('typical_shelf_life_days') is not None else ""
            moq_bits = []
            if o.get('moq_qty'):
                moq_bits.append(f"Qté {o['moq_qty']}")
            if o.get('moq_value'):
                moq_bits.append(f"Valeur {o['moq_value']:.2f}€")
            moq = " / ".join(moq_bits)
            lines.append(f"{o.get('supplier_id')} | {o.get('quality_level')} | {pack} | {o.get('unit_price_ht'):.2f}€ | {o.get('vat_rate'):.1%} | {delay} | {rel} | {dlc} | {moq}")
        self.ui.print_box(lines, f"Catalogue — {ing_id}", "info")

        if self.ui.confirm("Pré-remplir une ligne dans ‘Composer ma commande’ ?"):
            # Laisser l’utilisateur choisir l’offre pour pré-remplissage
            opts = [f"{o.get('supplier_id')} | Gamme {o.get('quality_level')} | {o.get('unit_price_ht'):.2f}€" for o in offers]
            ch2 = self.ui.show_menu("Choisir une offre à envoyer", opts)
            if ch2 > 0:
                sel = offers[ch2 - 1]
                # Pré-remplissage stocké puis retour
                self._prefill_purchase = {
                    'ingredient_id': ing_id,
                    'supplier_id': sel.get('supplier_id'),
                    'quality_level': sel.get('quality_level'),
                }
                self.ui.show_success("Pré-remplissage enregistré. Ouvrez ‘Composer ma commande’.")
        self.ui.pause()

    def _catalog_by_supplier(self) -> None:
        supplier_ids = sorted({o['supplier_id'] for lst in self._suppliers_catalog.values() for o in lst})
        names = [getattr(self._suppliers_map.get(sid, None), 'name', sid) for sid in supplier_ids]
        opts = [f"{names[i]} ({supplier_ids[i]})" for i in range(len(supplier_ids))]
        ch = self.ui.show_menu("Choisir un fournisseur", opts)
        if ch == 0:
            return
        sid = supplier_ids[ch - 1]
        sup = self._suppliers_map.get(sid)
        strengths = []
        weaknesses = []
        if sup:
            # heuristiques simples
            if sup.reliability >= Decimal('0.95'):
                strengths.append("Fiabilité élevée")
            elif sup.reliability <= Decimal('0.85'):
                weaknesses.append("Fiabilité moyenne/faible")
            if sup.lead_time_days <= 2:
                strengths.append("Délais courts")
            elif sup.lead_time_days >= 5:
                weaknesses.append("Délais longs")
            if sup.min_order_value > 0:
                weaknesses.append(f"MOQ valeur élevé: {sup.min_order_value:.2f}€")
        header = ["FICHE FOURNISSEUR:"]
        if strengths:
            header.append("Forces: " + ", ".join(strengths))
        if weaknesses:
            header.append("Faiblesses: " + ", ".join(weaknesses))
        if sup:
            header.append(f"Délai (jours): {sup.lead_time_days} | Fiabilité: {sup.reliability}")
        self.ui.print_box(header, f"{getattr(sup, 'name', sid)}", "header")

        offers = []
        for ing_id, lst in self._suppliers_catalog.items():
            for o in lst:
                if o.get('supplier_id') == sid:
                    offers.append((ing_id, o))
        lines = ["Ingrédient | Gamme | Pack | Prix HT | TVA | Délai (jours) | Fiabilité | DLC typique | MOQ", ""]
        for ing_id, o in offers:
            pack = f"{o.get('pack_size')} {o.get('pack_unit','')}"
            delay = o.get('lead_time_days') if o.get('lead_time_days') is not None else "?"
            rel = o.get('reliability') if o.get('reliability') is not None else "?"
            dlc = f"{o.get('typical_shelf_life_days')}j" if o.get('typical_shelf_life_days') is not None else ""
            moq_bits = []
            if o.get('moq_qty'):
                moq_bits.append(f"Qté {o['moq_qty']}")
            if o.get('moq_value'):
                moq_bits.append(f"Valeur {o['moq_value']:.2f}€")
            moq = " / ".join(moq_bits)
            lines.append(f"{ing_id} | {o.get('quality_level')} | {pack} | {o.get('unit_price_ht'):.2f}€ | {o.get('vat_rate'):.1%} | {delay} | {rel} | {dlc} | {moq}")
        self.ui.print_box(lines, f"Catalogue — {getattr(sup, 'name', sid)}", "info")

        if self.ui.confirm("Pré-remplir une ligne dans ‘Composer ma commande’ ?"):
            if not offers:
                self.ui.pause()
                return
            opts = [f"{ing} | {o.get('supplier_id')} | Gamme {o.get('quality_level')} | {o.get('unit_price_ht'):.2f}€" for ing, o in offers]
            ch2 = self.ui.show_menu("Choisir une offre à envoyer", opts)
            if ch2 > 0:
                ing2, sel = offers[ch2 - 1]
                self._prefill_purchase = {
                    'ingredient_id': ing2,
                    'supplier_id': sel.get('supplier_id'),
                    'quality_level': sel.get('quality_level'),
                }
                self.ui.show_success("Pré-remplissage enregistré. Ouvrez ‘Composer ma commande’.")
        self.ui.pause()


    def _review_auto_order(self, restaurant: Restaurant) -> None:
        """Mode AUTO: propose un PO mais oblige revue par ligne (fournisseur/gamme/quantité)."""
        planner = ProcurementPlanner()
        active_recipes = [
            self._available_recipes_cache[rid]
            for rid in restaurant.active_recipes
            if hasattr(self, "_available_recipes_cache")
            and rid in self._available_recipes_cache
        ]
        requirements = planner.compute_requirements(
            active_recipes,
            getattr(restaurant, "sales_forecast", {}),
            restaurant.stock_manager,
        )

        # Appliquer requirement de confirmation par ligne
        if getattr(self._admin_settings, "require_line_confirmation", True):
            reviewed: List[POLine] = []
            for i, l in enumerate(pending, 1):
                self.ui.print_box(
                    [
                        f"{i}. {l.ingredient_id}: {l.quantity} @ {l.unit_price_ht:.2f}€ (pack {l.pack_size}) chez {l.supplier_id}"
                    ],
                    "REVUE LIGNE",
                    "warning",
                )
                # Permettre un override quantité (sur-stock autorisé)
                new_qty = self.ui.get_input(
                    "Quantité souhaitée (arrondi pack ensuite)",
                    Decimal,
                    min_val=Decimal("0"),
                    default=l.quantity,
                )
                if new_qty is not None:
                    packs = (new_qty / l.pack_size).to_integral_value(
                        rounding="ROUND_CEILING"
                    )
                    l = POLine(
                        ingredient_id=l.ingredient_id,
                        quantity=packs * l.pack_size,
                        unit_price_ht=l.unit_price_ht,
                        vat_rate=l.vat_rate,
                        supplier_id=l.supplier_id,
                        pack_size=l.pack_size,
                    )
                reviewed.append(l)
            pending = reviewed

        # Construire catalogue à partir du cache
        suppliers_catalog = {}
        if hasattr(self, "_suppliers_catalog"):
            # Transformer la liste d'offres en dict supplier->offer struct pour planner
            for ing_id, offers in self._suppliers_catalog.items():
                suppliers_catalog[ing_id] = {}
                for o in offers:
                    suppliers_catalog[ing_id][o["supplier_id"]] = {
                        "price_ht": o["unit_price_ht"],
                        "vat": o["vat_rate"],
                        "pack": o["pack_size"],
                        "moq_value": o.get("moq_value", Decimal("0")),
                    }

        auto_lines = planner.propose_purchase_orders(requirements, suppliers_catalog)
        if not auto_lines:
            self.ui.show_info("Aucune proposition automatique disponible.")
            self.ui.pause()
            return

        reviewed: List[POLine] = []
        for i, l in enumerate(auto_lines, 1):
            need = requirements.get(l.ingredient_id, Decimal("0"))
            order_value = l.quantity * l.unit_price_ht
            self.ui.print_box(
                [
                    f"{i}. {l.ingredient_id} → besoin {need}",
                    f"Proposition: {l.quantity} @ {l.unit_price_ht:.2f}€ HT (pack {l.pack_size}) chez {l.supplier_id} | HT={order_value:.2f}€",
                ],
                "REVUE LIGNE",
                "warning",
            )

            # Choix fournisseur+gamme parmi offres
            offers = (
                self._suppliers_catalog.get(l.ingredient_id, [])
                if hasattr(self, "_suppliers_catalog")
                else []
            )
            if offers:
                options = [
<<<<<<< HEAD
                    f"{o['supplier_id']} | Gamme {o.get('quality_level','?')} | Pack: {o.get('pack_size')} {o.get('pack_unit','')} | Prix HT: {o.get('unit_price_ht'):.2f}€ | TVA: {o.get('vat_rate'):.1%} | Délai (jours): {o.get('lead_time_days','?')} | Fiabilité: {o.get('reliability','?')}"
=======
                    f"{o['supplier_id']} | gamme {o['quality_level']} | pack {o['pack_size']} {o.get('pack_unit', '')} | {o['unit_price_ht']:.2f}€ HT | TVA {o['vat_rate']:.1%} | LT {o.get('lead_time_days', '?')}j | F {o.get('reliability', '?')}"
>>>>>>> e628a5fa
                    for o in offers
                ]
                ch = self.ui.show_menu(
                    "Choisir fournisseur/gamme (ou retour pour garder)", options
                )
                if ch > 0:
                    o = offers[ch - 1]
                    l = POLine(
                        ingredient_id=l.ingredient_id,
                        quantity=l.quantity,
                        unit_price_ht=o["unit_price_ht"],
                        vat_rate=o["vat_rate"],
                        supplier_id=o["supplier_id"],
                        pack_size=o["pack_size"],
                    )

            # Modifier quantité (sur-stock autorisé) + arrondi pack
            new_qty = self.ui.get_input(
                "Quantité souhaitée (arrondi pack ensuite)",
                Decimal,
                min_val=Decimal("0"),
                default=l.quantity,
            )
            if new_qty is not None:
                packs = (new_qty / l.pack_size).to_integral_value(
                    rounding="ROUND_CEILING"
                )
                l = POLine(
                    ingredient_id=l.ingredient_id,
                    quantity=packs * l.pack_size,
                    unit_price_ht=l.unit_price_ht,
                    vat_rate=l.vat_rate,
                    supplier_id=l.supplier_id,
                    pack_size=l.pack_size,
                )

            reviewed.append(l)

        restaurant.pending_po_lines = reviewed
        self.ui.show_success(
            "Commande automatique revue et enregistrée (à réceptionner)"
        )
        self.ui.pause()

        # Note: les recettes doivent être en cache pour calculs précis
        if not hasattr(self, "_available_recipes_cache"):
            self.ui.show_info(
                "Note: pour le calcul précis des besoins, les recettes doivent être connues. Cette version affichera le stock uniquement si non disponible."
            )
            self.ui.pause()
            return

    def cache_available_recipes(self, recipes: Dict[str, any]) -> None:
        """Optionnel: l'appelant peut fournir un cache des recettes pour achats."""
        self._available_recipes_cache = recipes

    def _propose_purchase_order(self, restaurant: Restaurant, decisions: Dict) -> None:
        """Propose un PO en fonction des besoins et permet édition simple."""
        self.ui.clear_screen()
        if not hasattr(self, "_available_recipes_cache"):
            self.ui.show_error(
                "Recettes non disponibles pour proposer une commande. Activez des recettes et revenez."
            )
            self.ui.pause()
            return

        active_recipes = [
            self._available_recipes_cache[rid]
            for rid in restaurant.active_recipes
            if rid in self._available_recipes_cache
        ]
        planner = ProcurementPlanner()
        requirements = planner.compute_requirements(
            active_recipes, restaurant.sales_forecast, restaurant.stock_manager
        )

        if not requirements:
            self.ui.show_info(
                "Aucun besoin net détecté (stock suffisant ou prévision nulle)."
            )
            self.ui.pause()
            return

        # Construire un petit catalogue fournisseur factice basé sur l’ingrédient (utilise cost catalog)
        suppliers_catalog = {}
        # On estime prix à partir des ingrédients connus par le cost_calculator
        for ing_id, need in requirements.items():
            if ing_id in self.cost_calculator.ingredients:
                ing = self.cost_calculator.ingredients[ing_id]
                suppliers_catalog[ing_id] = {
                    "metro_pro": {
                        "price_ht": ing.cost_ht,
                        "vat": ing.vat_rate,
                        "pack": Decimal("1"),
                        "moq_value": Decimal("0"),
                    }
                }

        lines = planner.propose_purchase_orders(requirements, suppliers_catalog)
        if not lines:
            self.ui.show_info(
                "Aucune proposition de commande possible (catalogue incomplet)."
            )
            self.ui.pause()
            return

        # Affichage et édition simple
        view = ["🛒 PROPOSITION DE COMMANDE:", ""]
        total_value = Decimal("0")
        for i, line in enumerate(lines, 1):
            line_value = line.quantity * line.unit_price_ht
            total_value += line_value
            view.append(
                f"{i}. {line.ingredient_id} — {line.quantity} @ {line.unit_price_ht:.2f}€ (HT) = {line_value:.2f}€ — {line.supplier_id}"
            )

        view.append("")
        view.append(f"Total HT estimé: {total_value:.2f}€")
        self.ui.print_box(view, "COMMANDE FOURNISSEURS", "info")

        if self.ui.confirm("Valider cette commande ?"):
            # Enregistrer comme en attente
            restaurant.pending_po_lines = lines
            decisions.setdefault("purchase_orders", []).append(
                {
                    "lines": [
                        {
                            "ingredient_id": l.ingredient_id,
                            "qty": str(l.quantity),
                            "price_ht": str(l.unit_price_ht),
                            "supplier": l.supplier_id,
                        }
                        for l in lines
                    ],
                    "total_ht": str(total_value),
                }
            )
            self.ui.show_success("Commande enregistrée (à réceptionner)")
        else:
            self.ui.show_info("Commande annulée")
        self.ui.pause()

    def _receiving_interface(self, restaurant: Restaurant) -> None:
        """Réceptionne les lignes en attente et crée des lots FEFO."""
        self.ui.clear_screen()
        from decimal import Decimal

        lines: list[POLine] = getattr(restaurant, "pending_po_lines", [])
        if not lines:
            self.ui.show_info("Aucune commande en attente.")
            self.ui.pause()
            return

        view = ["📥 RÉCEPTION DE COMMANDES:", ""]
        for i, l in enumerate(lines, 1):
            view.append(
                f"{i}. {l.ingredient_id} — Cmd: {l.quantity} | Acc: {l.accepted_qty} | Statut: {l.status}"
            )
        self.ui.print_box(view, "BON DE COMMANDE EN ATTENTE", "info")

        # Saisie réception par ligne: accepter/refuser et split lots
        from ..core.procurement import (
            DeliveryLine,
            ReceivingService,
            GoodsReceipt,
            GoodsReceiptLine,
        )
        from datetime import date

        gr_lines: list[GoodsReceiptLine] = []
        remaining_lines: list[POLine] = []
        all_lots: list = []

        for l in lines:
            # Choix action
            action = self.ui.show_menu(
                f"Ligne {l.ingredient_id} (Cmd {l.quantity}, Acc {l.accepted_qty})",
                ["Accepter (total/partiel)", "Refuser"],
            )
            if action == 0:
                remaining_lines.append(l)
                continue

            if action == 2:
                # Refus: on garde la ligne en attente, aucun lot
                gr_lines.append(
                    GoodsReceiptLine(
                        ingredient_id=l.ingredient_id,
                        qty_ordered=l.quantity,
                        qty_delivered=Decimal("0"),
                        qty_accepted=Decimal("0"),
                        unit_price_ht=l.unit_price_ht,
                        vat_rate=l.vat_rate,
                        supplier_id=l.supplier_id,
                        pack_size=l.pack_size,
                        lots=[],
                        comment="Refusé",
                    )
                )
                remaining_lines.append(l)  # reste en attente
                continue

            # Accepter (total/partiel)
            # Proposer une quantité livrée (par défaut = quantité commandée restante)
            to_receive_default = l.quantity - l.accepted_qty
            if to_receive_default < 0:
                to_receive_default = Decimal("0")
            qty_delivered = self.ui.get_input(
                f"Quantité livrée pour {l.ingredient_id} (reste {to_receive_default} à recevoir): ",
                Decimal,
                min_val=Decimal("0"),
                default=to_receive_default,
            ) or Decimal("0")

            # Option de split lots
            deliveries: list[DeliveryLine] = []
            if qty_delivered > 0:
                nb_lots = self.ui.ask_int(
                    f"Nombre de lots pour {l.ingredient_id} (1 par défaut)",
                    min_val=1,
                    max_val=10,
                    default=1,
                )
                if nb_lots <= 1:
                    deliveries.append(
                        DeliveryLine(
                            ingredient_id=l.ingredient_id,
                            quantity_received=qty_delivered,
                            unit_price_ht=l.unit_price_ht,
                            vat_rate=l.vat_rate,
                            supplier_id=l.supplier_id,
                            pack_size=l.pack_size,
                            lot_number=None,
                            quality_level=l.quality_level or 2,
                        )
                    )
                else:
                    qty_remaining = qty_delivered
                    for i in range(nb_lots):
                        if i == nb_lots - 1:
                            q = qty_remaining
                        else:
                            q = self.ui.get_input(
                                f"  Quantité lot {i + 1} (reste {qty_remaining})",
                                Decimal,
                                min_val=Decimal("0.001"),
                                max_val=qty_remaining,
                                default=(qty_remaining / Decimal(str(nb_lots - i))),
                            )
                        qty_remaining -= q
                        deliveries.append(
                            DeliveryLine(
                                ingredient_id=l.ingredient_id,
                                quantity_received=q,
                                unit_price_ht=l.unit_price_ht,
                                vat_rate=l.vat_rate,
                                supplier_id=l.supplier_id,
                                pack_size=l.pack_size,
                                lot_number=self.ui.get_input(
                                    f"  Numéro lot {i + 1} (optionnel)",
                                    str,
                                    default=f"{l.ingredient_id}-{i + 1}",
                                ),
                                quality_level=l.quality_level or 2,
                            )
                        )

            # Calcul lots et ajout en stock
            receiver = ReceivingService(shelf_life_rules={1: -2, 3: 0, 5: 2})
            lots = (
                receiver.receive(deliveries, date.today(), default_shelf_life_days=5)
                if deliveries
                else []
            )
            for lot in lots:
                restaurant.stock_manager.add_lot(lot)
            all_lots.extend(lots)

            qty_accepted = sum([lt.quantity for lt in lots], Decimal("0"))
            l.accepted_qty += qty_accepted
            # Statut de ligne
            if l.accepted_qty <= 0:
                l.status = "OPEN"
            elif l.accepted_qty < l.quantity:
                l.status = "PARTIAL"
            else:
                l.status = "CLOSED"

            gr_lines.append(
                GoodsReceiptLine(
                    ingredient_id=l.ingredient_id,
                    qty_ordered=l.quantity,
                    qty_delivered=qty_delivered,
                    qty_accepted=qty_accepted,
                    unit_price_ht=l.unit_price_ht,
                    vat_rate=l.vat_rate,
                    supplier_id=l.supplier_id,
                    pack_size=l.pack_size,
                    lots=lots,
                    comment=None,
                )
            )

            if l.status != "CLOSED":
                remaining_lines.append(l)

        # Mettre à jour pending_po_lines en gardant seulement les lignes non CLOSED
        restaurant.pending_po_lines = remaining_lines

        total_ht = sum(
            [(ln.qty_accepted * ln.unit_price_ht) for ln in gr_lines], Decimal("0")
        )
        total_ttc = sum(
            [
                (ln.qty_accepted * ln.unit_price_ht) * (Decimal("1") + ln.vat_rate)
                for ln in gr_lines
            ],
            Decimal("0"),
        )
        po_status = (
            "CLOSED"
            if not remaining_lines
            else (
                "PARTIAL"
                if any(l.accepted_qty > 0 for l in remaining_lines)
                else "OPEN"
            )
        )
        gr = GoodsReceipt(
            date=date.today(),
            lines=gr_lines,
            total_ht=total_ht,
            total_ttc=total_ttc,
            status=po_status,
        )
        restaurant._last_goods_receipt = gr

        # Récap et alertes DLC
        view = [
            f"GR du {gr.date} — Statut PO: {gr.status}",
            f"Total accepté HT: {gr.total_ht:.2f}€ | TTC: {gr.total_ttc:.2f}€",
            "",
            "Détail par ligne:",
        ]
        for ln in gr.lines:
            view.append(
                f"• {ln.ingredient_id}: Cmd {ln.qty_ordered} | Livr {ln.qty_delivered} | Acc {ln.qty_accepted}"
            )
        self.ui.print_box(view, "BON DE RÉCEPTION", "success")

        expiring = restaurant.stock_manager.get_expiring_lots(days=3)
        if expiring:
            msg = ["⚠️ LOTS PROCHE DLC:"] + [
                f"• {lt.ingredient_id} ({lt.quantity}) — DLC {lt.dlc}"
                for lt in expiring
            ]
            self.ui.print_box(msg, "ALERTES DLC", "warning")

        self.ui.pause()

    def _place_order_interface(self, restaurant: Restaurant, decisions: Dict) -> None:
        """Interface de commande avec choix de qualité."""
        self.ui.clear_screen()
        self.ui.show_info("🛒 CHOIX QUALITÉ DES INGRÉDIENTS")

        # Affichage de l'état actuel
        current_quality = restaurant.get_overall_quality_score()
        print(
            f"\n📊 QUALITÉ ACTUELLE: {restaurant.get_quality_description()} ({current_quality:.1f}/5)"
        )
        print(f"💰 Impact coût: {restaurant.calculate_quality_cost_impact():.0%}")
        print(f"⭐ Réputation: {restaurant.reputation:.1f}/10")

        # Choix des ingrédients principaux
        ingredients_to_configure = [
            ("beef_ground", "🥩 Viande (bœuf haché)"),
            ("tomato", "🍅 Légumes (tomates)"),
            ("cheese_mozzarella", "🧀 Fromage (mozzarella)"),
            ("flour", "🌾 Féculents (farine)"),
        ]

        print(f"\n🎯 NIVEAUX DE QUALITÉ DISPONIBLES:")
        print(f"   1⭐ Économique (-30% coût, -20% satisfaction)")
        print(f"   2⭐ Standard (prix de référence)")
        print(f"   3⭐ Supérieur (+25% coût, +15% satisfaction)")
        print(f"   4⭐ Premium (+50% coût, +30% satisfaction)")
        print(f"   5⭐ Luxe (+100% coût, +50% satisfaction)")

        changes_made = False

        for ingredient_id, ingredient_name in ingredients_to_configure:
            current_level = restaurant.ingredient_choices.get(ingredient_id, 2)
            print(f"\n{ingredient_name} (actuel: {current_level}⭐)")

            try:
                new_level = self.ui.ask_int(
                    f"   Nouveau niveau (1-5) [actuel: {current_level}]: ",
                    min_val=1,
                    max_val=5,
                    default=current_level,
                )

                if new_level != current_level:
                    restaurant.set_ingredient_quality(ingredient_id, new_level)
                    changes_made = True
                    print(
                        f"   ✅ {ingredient_name} mis à jour: {current_level}⭐ → {new_level}⭐"
                    )

            except (ValueError, KeyboardInterrupt):
                print(f"   ⏭️ {ingredient_name} inchangé")
                continue

        if changes_made:
            # Recalcul des métriques
            new_quality = restaurant.get_overall_quality_score()
            new_cost_impact = restaurant.calculate_quality_cost_impact()

            print(f"\n📈 IMPACT DES CHANGEMENTS:")
            print(f"   Qualité: {current_quality:.1f}/5 → {new_quality:.1f}/5")
            print(f"   Coût matières: {restaurant.calculate_quality_cost_impact():.0%}")
            print(f"   Description: {restaurant.get_quality_description()}")

            # Sauvegarde dans les décisions
            decisions["ingredient_quality_changes"] = {
                "previous_score": float(current_quality),
                "new_score": float(new_quality),
                "cost_impact": float(new_cost_impact),
                "ingredients": dict(restaurant.ingredient_choices),
            }

            self.ui.show_success("✅ Choix de qualité enregistrés !")
        else:
            self.ui.show_info("ℹ️ Aucun changement effectué")

        self.ui.pause()

    def _stock_management_interface(self, restaurant: Restaurant) -> None:
        """Interface de gestion des stocks (réel, via StockManager)."""
        self.ui.show_info("📦 GESTION DES STOCKS")

        if not hasattr(restaurant, "stock_manager"):
            self.ui.show_info("Aucun stock pour l'instant.")
            self.ui.pause()
            return

        # Affichage réel des lots par ingrédient (FEFO)
        lots = getattr(restaurant.stock_manager, "lots", [])
        if not lots:
            self.ui.show_info("Aucun lot en stock.")
            self.ui.pause()
            return

        by_ing: Dict[str, List] = {}
        for lot in lots:
            by_ing.setdefault(lot.ingredient_id, []).append(lot)
        view = ["STOCKS ACTUELS", ""]
        for ing, ing_lots in by_ing.items():
            view.append(f"🍽️ {ing}:")
            ing_lots.sort(key=lambda x: x.dlc)
            for lt in ing_lots:
                emoji = "🚨" if lt.is_near_expiry(1) else ("⚠️" if lt.is_near_expiry(3) else "✅")
                view.append(
                    f"  Lot {lt.lot_number or '-'}: {lt.quantity} (DLC {lt.dlc}) {emoji} | Prix {lt.unit_cost_ht} HT, TVA {lt.vat_rate}, Fournisseur {lt.supplier_id}"
                )
        total_value = restaurant.stock_manager.get_stock_value()
        view.append("")
        view.append(f"Valeur stock HT: {total_value:.2f}€")
        self.ui.print_box(view, "ÉTAT DES STOCKS", "info")
        self.ui.pause()

        # Alertes DLC (rappel)
        expiring = restaurant.stock_manager.get_expiring_lots(days=3)
        if expiring:
            msg = ["⚠️ LOTS PROCHE DLC:"] + [f"• {lt.ingredient_id} ({lt.quantity}) — DLC {lt.dlc}" for lt in expiring]
            self.ui.print_box(msg, "ALERTES DLC", "warning")
            self.ui.pause()

        # Option: purge des périmés
        if self.ui.confirm("Supprimer les lots périmés ?"):
            removed = restaurant.stock_manager.remove_expired_lots()
            self.ui.show_info(f"{len(removed)} lots périmés supprimés.")
            self.ui.pause()
        stock_info = [
            "📊 ÉTAT DES STOCKS:",
            "",
            "🥩 Steak haché:",
            "   Lot A: 15kg (expire dans 2 jours) ⚠️",
            "   Lot B: 8kg (expire dans 5 jours) ✅",
            "",
            "🍅 Tomates:",
            "   Lot C: 5kg (expire demain) 🚨 PROMOTION -50%",
            "   Lot D: 12kg (expire dans 4 jours) ✅",
            "",
            "💡 Actions recommandées:",
            "• Utiliser le Lot A en priorité (FEFO)",
            "• Promouvoir les tomates du Lot C",
            "• Commander du steak haché (stock bas)",
        ]

        self.ui.print_box(stock_info, "STOCKS ACTUELS")
        self.ui.pause()

    def _supplier_analysis_interface(self, restaurant: Restaurant) -> None:
        """Interface d'analyse des fournisseurs."""
        self.ui.show_info("🏪 ANALYSE DES FOURNISSEURS")

        suppliers_data = [
            "📊 COMPARATIF FOURNISSEURS:",
            "",
            "🥩 METRO PRO:",
            "   Fiabilité: 95% | Délai: 1j | Prix: Standard",
            "   Spécialité: Gamme complète 1★-3★",
            "",
            "🌱 BIO FRANCE:",
            "   Fiabilité: 88% | Délai: 3j | Prix: +20%",
            "   Spécialité: Bio et premium 3★-5★",
            "",
            "🚚 RUNGIS DIRECT:",
            "   Fiabilité: 92% | Délai: 2j | Prix: Variable",
            "   Spécialité: Frais quotidien 2★-4★",
            "",
            "💡 Recommandation: Diversifiez vos sources",
            "   selon votre positionnement qualité",
        ]

        self.ui.print_box(suppliers_data, "FOURNISSEURS")
        self.ui.pause()

    def _quality_price_report(self, restaurant: Restaurant) -> None:
        """Rapport qualité/prix détaillé."""
        self.ui.clear_screen()
        self.ui.show_info("📊 RAPPORT QUALITÉ/PRIX DÉTAILLÉ")

        # Métriques actuelles
        quality_score = restaurant.get_overall_quality_score()
        cost_impact = restaurant.calculate_quality_cost_impact()
        avg_satisfaction = restaurant.get_average_satisfaction()
        avg_ticket = restaurant.get_average_ticket()

        # Facteurs d'attractivité par segment
        segments = ["students", "families", "foodies"]
        attractiveness_factors = {}
        for segment in segments:
            factor = restaurant.get_quality_attractiveness_factor(segment)
            attractiveness_factors[segment] = factor

        report_data = [
            "📈 MÉTRIQUES QUALITÉ ACTUELLES:",
            "",
            f"Score qualité global: {restaurant.get_quality_description()} ({quality_score:.1f}/5)",
            f"Impact sur coûts: {cost_impact:.0%}",
            f"Satisfaction client: {avg_satisfaction:.1f}/5",
            f"Réputation: {restaurant.reputation:.1f}/10",
            f"Ticket moyen: {avg_ticket:.2f}€",
            "",
            "🎯 ATTRACTIVITÉ PAR SEGMENT:",
            "",
            f"• Étudiants: {attractiveness_factors['students']:.0%} (sensibilité faible)",
            f"• Familles: {attractiveness_factors['families']:.0%} (sensibilité normale)",
            f"• Foodies: {attractiveness_factors['foodies']:.0%} (sensibilité élevée)",
            "",
            "💰 ANALYSE COÛT/BÉNÉFICE:",
            "",
        ]

        # Simulation d'amélioration qualité
        if quality_score < 4.0:
            target_quality = min(5.0, quality_score + 1.0)
            cost_increase = 25  # Estimation +25% pour +1 niveau
            satisfaction_increase = 15  # Estimation +15% satisfaction

            report_data.extend(
                [
                    f"📈 SIMULATION AMÉLIORATION (+1 niveau qualité):",
                    f"• Coût supplémentaire estimé: +{cost_increase}%",
                    f"• Satisfaction supplémentaire: +{satisfaction_increase}%",
                    f"• Nouvelle attractivité foodies: +{satisfaction_increase * 1.5:.0f}%",
                    "",
                ]
            )

        # Recommandations personnalisées
        recommendations = []

        if quality_score < 2.5:
            recommendations.append("🔴 PRIORITÉ: Améliorer la qualité de base")
            recommendations.append("• Passer au moins 2 ingrédients en niveau 3⭐")
        elif quality_score < 3.5:
            recommendations.append("🟡 OPPORTUNITÉ: Différenciation qualité")
            recommendations.append("• Cibler les foodies avec du premium (4⭐)")
        else:
            recommendations.append("🟢 EXCELLENCE: Maintenir la qualité")
            recommendations.append("• Optimiser les coûts sans perdre en qualité")

        if restaurant.reputation < 6.0:
            recommendations.append("• Améliorer la satisfaction pour la réputation")

        if avg_ticket > 0 and quality_score > 0:
            price_quality_ratio = float(avg_ticket / quality_score)
            if price_quality_ratio > 4.0:
                recommendations.append(
                    "• Prix élevé vs qualité: risque de perte clients"
                )
            elif price_quality_ratio < 2.5:
                recommendations.append(
                    "• Excellent rapport qualité/prix: potentiel hausse prix"
                )

        report_data.extend(["🎯 RECOMMANDATIONS PERSONNALISÉES:", ""])
        report_data.extend(recommendations)

        # Détail des ingrédients
        if restaurant.ingredient_choices:
            report_data.extend(["", "🥘 DÉTAIL INGRÉDIENTS:", ""])
            for ingredient_id, level in restaurant.ingredient_choices.items():
                ingredient_name = {
                    "beef_ground": "Viande",
                    "tomato": "Légumes",
                    "cheese_mozzarella": "Fromage",
                    "flour": "Féculents",
                }.get(ingredient_id, ingredient_id)

                stars = "⭐" * level
                report_data.append(f"• {ingredient_name}: {stars} (niveau {level})")

        self.ui.print_box(report_data, "RAPPORT QUALITÉ/PRIX")
        self.ui.pause()

    def _alerts_promotions_interface(self, restaurant: Restaurant) -> None:
        """Interface des alertes et promotions."""
        self.ui.show_info("⚠️ ALERTES ET PROMOTIONS")

        alerts_data = [
            "🚨 ALERTES URGENTES:",
            "",
            "• 5kg de tomates expirent demain",
            "  → Promotion -50% recommandée",
            "",
            "• Stock de steak haché bas (8kg restants)",
            "  → Commande urgente suggérée",
            "",
            "🎯 OPPORTUNITÉS SAISONNIÈRES:",
            "",
            "• Tomates d'été: -30% ce mois",
            "  → Qualité +1★ pour même prix",
            "",
            "• Champignons d'automne disponibles",
            "  → Nouveau plat saisonnier possible",
        ]

        self.ui.print_box(alerts_data, "ALERTES")
        self.ui.pause()

    def _marketing_interface(self, restaurant: Restaurant, decisions: Dict) -> None:
        """Interface marketing et communication."""
        self.ui.clear_screen()
        self.ui.show_info("📈 MARKETING & COMMUNICATION")

        # Simuler l'état marketing actuel
        print(f"\n📊 ÉTAT MARKETING ACTUEL:")
        print(f"   Réputation en ligne: 4.2/5 ⭐ (127 avis)")
        print(f"   Budget marketing mensuel: 850€")
        print(f"   Campagnes actives: 2")
        print(f"   ROI marketing: 3.2x")

        # Options de campagnes
        print(f"\n🎯 CAMPAGNES DISPONIBLES:")
        campaigns = [
            {
                "name": "Réseaux sociaux",
                "cost": "50€/jour",
                "reach": "1000 personnes",
                "conversion": "2.5%",
            },
            {
                "name": "Publicité locale",
                "cost": "80€/jour",
                "reach": "750 personnes",
                "conversion": "3.5%",
            },
            {
                "name": "Programme fidélité",
                "cost": "30€/jour",
                "reach": "150 clients",
                "conversion": "15%",
            },
            {
                "name": "Événement spécial",
                "cost": "200€/jour",
                "reach": "400 personnes",
                "conversion": "8%",
            },
        ]

        for i, campaign in enumerate(campaigns, 1):
            print(
                f"   {i}. {campaign['name']}: {campaign['cost']} - {campaign['reach']} - {campaign['conversion']}"
            )

        print(f"\n💡 RECOMMANDATIONS:")
        print(f"   • Augmenter présence réseaux sociaux (+20% clients jeunes)")
        print(f"   • Lancer programme fidélité (rétention +30%)")
        print(f"   • Répondre aux avis négatifs (réputation +0.3)")

        # Choix de campagne
        try:
            choice = self.ui.ask_int(
                "Lancer une campagne (1-4) ou 0 pour passer: ",
                min_val=0,
                max_val=4,
                default=0,
            )
            if choice > 0:
                campaign = campaigns[choice - 1]
                duration = self.ui.ask_int(
                    f"Durée en jours pour '{campaign['name']}': ",
                    min_val=1,
                    max_val=30,
                    default=7,
                )

                decisions["marketing_campaign"] = {
                    "type": campaign["name"],
                    "cost_per_day": campaign["cost"],
                    "duration": duration,
                    "expected_reach": campaign["reach"],
                    "expected_conversion": campaign["conversion"],
                }

                self.ui.show_success(
                    f"✅ Campagne '{campaign['name']}' programmée pour {duration} jours"
                )
            else:
                self.ui.show_info("ℹ️ Aucune campagne lancée")

        except (ValueError, KeyboardInterrupt):
            self.ui.show_info("ℹ️ Aucune campagne lancée")

        self.ui.pause()

    def _finance_interface(self, restaurant: Restaurant, decisions: Dict) -> None:
        """Interface finance avancée."""
        self.ui.clear_screen()
        self.ui.show_info("💰 FINANCE AVANCÉE")

        # Simuler les données financières
        print(f"\n📊 TABLEAU DE BORD FINANCIER:")
        print(f"   Trésorerie: 12,450€")
        print(f"   CA mensuel: 28,750€")
        print(f"   Marge brute: 65.2%")
        print(f"   Résultat net: 4,320€ (15.0%)")

        print(f"\n📈 RATIOS FINANCIERS:")
        print(f"   Liquidité: 2.1 (Bon)")
        print(f"   Endettement: 35% (Acceptable)")
        print(f"   ROE: 18.5% (Excellent)")
        print(f"   Rotation stocks: 12x/an (Optimal)")

        print(f"\n🍽️ RENTABILITÉ PAR PLAT:")
        dishes = [
            {
                "name": "Burger Classic",
                "price": "12.50€",
                "cost": "4.20€",
                "margin": "66.4%",
                "volume": 145,
            },
            {
                "name": "Salade César",
                "price": "9.80€",
                "cost": "3.10€",
                "margin": "68.4%",
                "volume": 89,
            },
            {
                "name": "Pizza Margherita",
                "price": "11.00€",
                "cost": "3.80€",
                "margin": "65.5%",
                "volume": 112,
            },
            {
                "name": "Pâtes Carbonara",
                "price": "10.50€",
                "cost": "2.90€",
                "margin": "72.4%",
                "volume": 78,
            },
        ]

        for dish in dishes:
            print(
                f"   • {dish['name']}: {dish['price']} (coût: {dish['cost']}, marge: {dish['margin']}, vol: {dish['volume']})"
            )

        print(f"\n💡 RECOMMANDATIONS FINANCIÈRES:")
        print(f"   • Augmenter prix Burger Classic (+0.50€ = +290€/mois)")
        print(f"   • Promouvoir Pâtes Carbonara (marge la plus élevée)")
        print(f"   • Optimiser coûts Pizza Margherita (-0.20€ coût)")
        print(f"   • Négocier délais fournisseurs (trésorerie +15%)")

        # Options financières
        print(f"\n🎯 ACTIONS DISPONIBLES:")
        print(f"   1. Demander un prêt bancaire")
        print(f"   2. Investir dans du matériel")
        print(f"   3. Optimiser la trésorerie")
        print(f"   4. Analyser un investissement")

        try:
            choice = self.ui.ask_int(
                "Choisir une action (1-4) ou 0 pour passer: ",
                min_val=0,
                max_val=4,
                default=0,
            )

            if choice == 1:
                amount = self.ui.ask_float(
                    "Montant du prêt souhaité (€): ",
                    min_val=1000,
                    max_val=50000,
                    default=10000,
                )
                decisions["loan_request"] = {
                    "amount": amount,
                    "purpose": "expansion",
                    "estimated_rate": "4.5%",
                }
                self.ui.show_success(
                    f"✅ Demande de prêt de {amount:,.0f}€ enregistrée"
                )

            elif choice == 2:
                equipment_options = [
                    {
                        "name": "Four professionnel",
                        "cost": 8500,
                        "benefit": "+20% capacité",
                    },
                    {
                        "name": "Système de caisse",
                        "cost": 2200,
                        "benefit": "+15% efficacité",
                    },
                    {
                        "name": "Frigo supplémentaire",
                        "cost": 3800,
                        "benefit": "+30% stocks",
                    },
                ]

                print(f"\n🔧 ÉQUIPEMENTS DISPONIBLES:")
                for i, eq in enumerate(equipment_options, 1):
                    print(f"   {i}. {eq['name']}: {eq['cost']}€ ({eq['benefit']})")

                eq_choice = self.ui.ask_int(
                    "Choisir équipement (1-3): ", min_val=1, max_val=3, default=1
                )
                equipment = equipment_options[eq_choice - 1]

                decisions["equipment_purchase"] = {
                    "name": equipment["name"],
                    "cost": equipment["cost"],
                    "benefit": equipment["benefit"],
                }
                self.ui.show_success(f"✅ Achat {equipment['name']} programmé")

            elif choice == 3:
                print(f"\n💰 OPTIMISATION TRÉSORERIE:")
                print(f"   • Négocier délais paiement fournisseurs: +2,100€")
                print(f"   • Accélérer encaissements clients: +850€")
                print(f"   • Optimiser niveau stocks: +1,200€")

                decisions["cash_optimization"] = True
                self.ui.show_success("✅ Plan d'optimisation trésorerie activé")

            elif choice == 4:
                investment_amount = self.ui.ask_float(
                    "Montant investissement (€): ",
                    min_val=1000,
                    max_val=30000,
                    default=5000,
                )
                expected_return = investment_amount * 0.15  # 15% de retour estimé
                payback_months = investment_amount / (expected_return / 12)

                print(f"\n📊 ANALYSE INVESTISSEMENT:")
                print(f"   Investissement: {investment_amount:,.0f}€")
                print(f"   Retour annuel estimé: {expected_return:,.0f}€")
                print(f"   Retour sur investissement: 15%")
                print(f"   Période de retour: {payback_months:.1f} mois")

                decisions["investment_analysis"] = {
                    "amount": investment_amount,
                    "expected_return": expected_return,
                    "roi": 0.15,
                    "payback_months": payback_months,
                }

            else:
                self.ui.show_info("ℹ️ Aucune action financière")

        except (ValueError, KeyboardInterrupt):
            self.ui.show_info("ℹ️ Aucune action financière")

        self.ui.pause()

    def _marketing_decisions(self, restaurant: Restaurant, decisions: Dict) -> None:
        """Décisions marketing et commerciales."""
        while True:
            self.ui.clear_screen()

            submenu_options = [
                "📢 Lancer une campagne publicitaire",
                "🎁 Programme de fidélité",
                "🎉 Organiser un événement spécial",
                "🤝 Partenariats locaux",
                "📱 Présence digitale",
                "💳 Moyens de paiement",
            ]

            choice = self.ui.show_menu("MARKETING & COMMERCIAL", submenu_options)

            if choice == 0:
                break
            elif choice == 1:
                self._advertising_campaign(restaurant, decisions)
            elif choice == 2:
                self._loyalty_program(restaurant, decisions)
            elif choice == 3:
                self._special_event(restaurant, decisions)
            else:
                self.ui.show_info(f"Option {choice} - En développement")
                self.ui.pause()

    def _advertising_campaign(self, restaurant: Restaurant, decisions: Dict) -> None:
        """Campagne publicitaire."""
        campaign_types = [
            (
                "Flyers quartier",
                200,
                "Faible",
                "Distribution de flyers dans le quartier",
            ),
            ("Radio locale", 800, "Moyen", "Spot radio aux heures de pointe"),
            ("Réseaux sociaux", 300, "Moyen", "Campagne Facebook/Instagram ciblée"),
            (
                "Journal local",
                500,
                "Faible",
                "Encart publicitaire dans la presse locale",
            ),
            ("Influenceurs", 1200, "Fort", "Collaboration avec des influenceurs food"),
        ]

        self.ui.clear_screen()

        campaign_options = [
            f"{name} - {cost}€ (Impact: {impact})"
            for name, cost, impact, desc in campaign_types
        ]

        choice = self.ui.show_menu("CAMPAGNES PUBLICITAIRES", campaign_options)

        if choice == 0:
            return

        selected_campaign = campaign_types[choice - 1]
        name, cost, impact, description = selected_campaign

        # Affichage des détails
        details = [
            f"CAMPAGNE: {name}",
            f"Coût: {cost}€",
            f"Impact attendu: {impact}",
            f"Description: {description}",
            "",
            f"Trésorerie actuelle: {restaurant.cash:.0f}€",
            f"Trésorerie après campagne: {restaurant.cash - cost:.0f}€",
        ]

        self.ui.print_box(details, style="info")

        if restaurant.cash < cost:
            self.ui.show_error("Trésorerie insuffisante pour cette campagne.")
            self.ui.pause()
            return

        if self.ui.confirm(f"Lancer la campagne {name} pour {cost}€ ?"):
            if "marketing_campaigns" not in decisions:
                decisions["marketing_campaigns"] = []

            decisions["marketing_campaigns"].append(
                {"type": name, "cost": cost, "impact": impact}
            )

            self.ui.show_success(f"Campagne {name} programmée !")
            self.ui.pause()

    def _financial_decisions(self, restaurant: Restaurant, decisions: Dict) -> None:
        """Décisions financières."""
        while True:
            self.ui.clear_screen()

            submenu_options = [
                "💳 Demander un prêt bancaire",
                "💰 Rembourser un emprunt",
                "📈 Placer des excédents",
                "📊 Analyser la rentabilité",
                "💸 Gérer la trésorerie",
            ]

            choice = self.ui.show_menu("FINANCE", submenu_options)

            if choice == 0:
                break
            else:
                self.ui.show_info(f"Option financière {choice} - En développement")
                self.ui.pause()

    def _show_reports(self, restaurant: Restaurant) -> None:
        """Affichage des rapports financiers."""
        while True:
            self.ui.clear_screen()

            report_options = [
                "📊 Compte de résultat",
                "💰 Tableau de flux de trésorerie",
                "📋 Bilan comptable",
                "📈 Analyse des KPIs",
                "📉 Évolution des performances",
            ]

            choice = self.ui.show_menu("RAPPORTS & ANALYSES", report_options)

            if choice == 0:
                break
            elif choice == 1:
                # Pour la démo, on crée un ledger vide
                from ..core.ledger import Ledger

                ledger = Ledger()
                self.financial_reports.show_profit_loss_statement(restaurant, ledger)
                self.ui.pause()
            elif choice == 2:
                from ..core.ledger import Ledger

                ledger = Ledger()
                self.financial_reports.show_cash_flow_statement(restaurant, ledger)
                self.ui.pause()
            elif choice == 3:
                from ..core.ledger import Ledger

                ledger = Ledger()
                self.financial_reports.show_balance_sheet(restaurant, ledger)
                self.ui.pause()
            else:
                self.ui.show_info(f"Rapport {choice} - En développement")
                self.ui.pause()

    def _validate_decisions(self, restaurant: Restaurant, decisions: Dict) -> bool:
        """Validation finale des décisions."""
        if not decisions:
            return self.ui.confirm("Aucune décision prise. Passer au tour suivant ?")

        # Résumé des décisions
        summary = ["RÉSUMÉ DES DÉCISIONS:"]

        if "price_changes" in decisions:
            summary.append("💰 Modifications de prix:")
            for recipe, price in decisions["price_changes"].items():
                summary.append(f"  • {recipe}: {price:.2f}€")

        if "recruitments" in decisions:
            summary.append("👤 Recrutements:")
            for recruit in decisions["recruitments"]:
                summary.append(
                    f"  • {recruit['position'].value} - {recruit['salary']:.0f}€/mois"
                )

        if "marketing_campaigns" in decisions:
            summary.append("📢 Campagnes marketing:")
            for campaign in decisions["marketing_campaigns"]:
                summary.append(f"  • {campaign['type']} - {campaign['cost']}€")

        self.ui.print_box(summary, "VALIDATION", "warning")

        return self.ui.confirm("Valider ces décisions et passer au tour suivant ?")

    # Méthodes utilitaires (implémentation complète)
    def _add_recipes(
        self, restaurant: Restaurant, available_recipes: Dict, decisions: Dict
    ) -> None:
        """Ajoute des recettes disponibles au menu actif avec prix TTC."""
        self.ui.clear_screen()

        # Recettes non actives
        inactive = [
            r
            for r in available_recipes.values()
            if r.id not in restaurant.active_recipes
        ]
        if not inactive:
            self.ui.show_info("Toutes les recettes sont déjà actives.")
            self.ui.pause()
            return

        # Choix multiple simple (itératif)
        while True:
            options = [f"{r.name} ({r.id})" for r in inactive]
            choice = self.ui.show_menu("Ajouter un plat", options)
            if choice == 0:
                break

            recipe = inactive[choice - 1]

            # Proposer prix par défaut selon coût + cible marge
            breakdown = self.cost_calculator.calculate_recipe_cost(recipe)
            cost_per_portion = breakdown.total_cost_with_labor / recipe.portions

            target_margin_pct = {
                "fast": Decimal("0.70"),
                "classic": Decimal("0.75"),
                "brasserie": Decimal("0.72"),
                "gastronomique": Decimal("0.80"),
            }.get(restaurant.type.value, Decimal("0.70"))

            # TVA simplifiée 10%
            vat = Decimal("0.10")
            default_price_ht = cost_per_portion / (Decimal("1.0") - target_margin_pct)
            default_price_ttc = (default_price_ht * (Decimal("1.0") + vat)).quantize(
                Decimal("0.10")
            )

            price_ttc = self.ui.get_input(
                f"Prix TTC pour {recipe.name} (coût/portion ~{cost_per_portion:.2f}€)",
                Decimal,
                min_val=Decimal("1.0"),
                max_val=Decimal("100.0"),
                default=default_price_ttc,
            )
            if not price_ttc:
                continue

            restaurant.set_recipe_price(recipe.id, price_ttc)
            restaurant.activate_recipe(recipe.id)

            # Enregistrer décision
            decisions.setdefault("added_recipes", []).append(
                {
                    "recipe_id": recipe.id,
                    "price_ttc": price_ttc,
                }
            )

            # Retirer de la liste inactive
            inactive = [r for r in inactive if r.id != recipe.id]
            if not inactive or not self.ui.confirm("Ajouter un autre plat ?"):
                break

    def _remove_recipes(self, restaurant: Restaurant, decisions: Dict) -> None:
        """Retire des recettes du menu actif."""
        active = restaurant.get_active_menu()
        if not active:
            self.ui.show_info("Aucune recette active.")
            self.ui.pause()
            return

        options = [f"{rid} - {price:.2f}€" for rid, price in active.items()]
        choice = self.ui.show_menu("Retirer un plat", options)
        if choice == 0:
            return

        selected_id = list(active.keys())[choice - 1]
        restaurant.deactivate_recipe(selected_id)
        decisions.setdefault("removed_recipes", []).append(selected_id)
        self.ui.show_success(f"Recette {selected_id} désactivée")
        self.ui.pause()

    def _analyze_recipe_profitability(
        self, restaurant: Restaurant, available_recipes: Dict
    ) -> None:
        """Analyse marge et recommandations par recette active."""
        active = restaurant.get_active_menu()
        if not active:
            self.ui.show_info("Aucune recette active.")
            self.ui.pause()
            return

        lines = ["📊 RENTABILITÉ PAR PLAT:", ""]
        for rid, price_ttc in active.items():
            if rid not in available_recipes:
                continue
            recipe = available_recipes[rid]
            # TODO: passer les lots de stock réels si disponibles
            analysis = self.cost_calculator.calculate_margin_analysis(
                recipe, price_ttc, vat_rate=Decimal("0.10")
            )
            margin_pct = analysis["margin_percentage"] * 100
            lines.append(
                f"• {recipe.name}: prix {price_ttc:.2f}€, marge {margin_pct:.1f}% (coût/portion {analysis['cost_per_portion']:.2f}€)"
            )

            # Cibles par type
            targets = {"fast": 70, "classic": 75, "brasserie": 72, "gastronomique": 80}
            target = targets.get(restaurant.type.value, 70)
            if margin_pct < target:
                # Proposer nouvelle tarification HT -> TTC
                new_price_ht = analysis["cost_per_portion"] / (
                    Decimal("1.0") - Decimal(str(target / 100))
                )
                new_price_ttc = new_price_ht * Decimal("1.10")
                lines.append(
                    f"   ↳ Suggestion: augmenter à ~{new_price_ttc:.2f}€ pour atteindre {target}%"
                )

        self.ui.print_box(lines, "ANALYSE RENTABILITÉ", "info")
        self.ui.pause()

    def _create_daily_menu(self, restaurant: Restaurant, decisions: Dict) -> None:
        """Crée un menu du jour (sous-ensemble des recettes actives) avec prix spéciaux."""
        active = restaurant.get_active_menu()
        if not active:
            self.ui.show_info("Aucune recette active.")
            self.ui.pause()
            return

        options = [f"{rid} - {price:.2f}€" for rid, price in active.items()]
        selection: List[str] = []

        while True:
            choice = self.ui.show_menu("Ajouter au menu du jour", options)
            if choice == 0:
                break
            rid = list(active.keys())[choice - 1]
            if rid not in selection:
                selection.append(rid)
            if not self.ui.confirm("Ajouter un autre plat au menu du jour ?"):
                break

        if not selection:
            self.ui.show_info("Aucune sélection pour le menu du jour.")
            self.ui.pause()
            return

        # Prix spéciaux (remise % simple)
        discount = self.ui.get_input(
            "Remise % (ex: 20 pour -20%)",
            Decimal,
            min_val=Decimal("0"),
            max_val=Decimal("90"),
            default=Decimal("20"),
        )
        specials = {}
        for rid in selection:
            base = active[rid]
            specials[rid] = (
                base * (Decimal("1.0") - discount / Decimal("100"))
            ).quantize(Decimal("0.10"))

        decisions["daily_menu"] = specials
        self.ui.show_success("Menu du jour créé pour 1 tour")
        self.ui.pause()

    def _show_sales_history(self, restaurant: Restaurant) -> None:
        """Affiche l'historique des ventes par recette (si disponible)."""
        history = getattr(restaurant, "sales_history", None)
        if not history:
            self.ui.show_info("Aucun historique de ventes disponible.")
            self.ui.pause()
            return

        lines = ["📈 HISTORIQUE DES VENTES:", ""]
        for rid, records in history.items():  # records: List[Tuple[turn, qty]]
            total = sum(q for _, q in records)
            lines.append(f"• {rid}: total {total} portions")
        self.ui.print_box(lines, "VENTES", "info")
        self.ui.pause()

    def _fire_employee(self, restaurant: Restaurant, decisions: Dict) -> None:
        self.ui.show_info("Licenciement - En développement")
        self.ui.pause()

    def _train_employees(self, restaurant: Restaurant, decisions: Dict) -> None:
        self.ui.show_info("Formation - En développement")
        self.ui.pause()

    def _adjust_schedules(self, restaurant: Restaurant, decisions: Dict) -> None:
        self.ui.show_info("Horaires - En développement")
        self.ui.pause()

    def _negotiate_salaries(self, restaurant: Restaurant, decisions: Dict) -> None:
        self.ui.show_info("Négociation salaires - En développement")
        self.ui.pause()

    def _analyze_productivity(self, restaurant: Restaurant) -> None:
        self.ui.show_info("Analyse productivité - En développement")
        self.ui.pause()

    def _loyalty_program(self, restaurant: Restaurant, decisions: Dict) -> None:
        self.ui.show_info("Programme fidélité - En développement")
        self.ui.pause()

    def _special_event(self, restaurant: Restaurant, decisions: Dict) -> None:
        self.ui.show_info("Événement spécial - En développement")
        self.ui.pause()

    def _investment_decisions(self, restaurant: Restaurant, decisions: Dict) -> None:
        self.ui.show_info("Investissements - En développement")
        self.ui.pause()

    def show_random_events(self, event_manager: RandomEventManager) -> None:
        """Affiche les événements aléatoires actifs."""
        events_summary = event_manager.get_events_summary()

        if not events_summary["active_events"]:
            self.ui.show_info("📅 Aucun événement spécial en cours")
            return

        self.ui.clear_screen()
        self.ui.show_info("🎲 ÉVÉNEMENTS EN COURS")

        for event in events_summary["active_events"]:
            print(f"\n{event['title']}")
            print(f"   📝 {event['description']}")
            print(f"   📊 Catégorie: {event['category']}")
            print(f"   ⏱️ Reste: {event['remaining_turns']} tour(s)")

        # Afficher les effets cumulés
        effects = event_manager.get_current_effects()

        print(f"\n📈 EFFETS CUMULÉS:")
        if effects["demand_multiplier"] != 1.0:
            change = (effects["demand_multiplier"] - 1) * 100
            print(f"   Demande globale: {change:+.0f}%")

        if effects["price_sensitivity"] != 1.0:
            change = (effects["price_sensitivity"] - 1) * 100
            print(f"   Sensibilité aux prix: {change:+.0f}%")

        if effects["quality_importance"] != 1.0:
            change = (effects["quality_importance"] - 1) * 100
            print(f"   Importance de la qualité: {change:+.0f}%")

        if effects["segment_effects"]:
            print(f"   Effets par segment:")
            for segment, multiplier in effects["segment_effects"].items():
                change = (multiplier - 1) * 100
                print(f"     • {segment}: {change:+.0f}%")

        self.ui.pause()<|MERGE_RESOLUTION|>--- conflicted
+++ resolved
@@ -456,60 +456,20 @@
     def _compose_manual_order(self, restaurant: Restaurant) -> None:
         """Mode MANUEL en 3 étapes: ingrédient → fournisseur → gamme & quantité."""
         planner = ProcurementPlanner()
-<<<<<<< HEAD
         active_recipes = [self._available_recipes_cache[rid] for rid in getattr(restaurant, "active_recipes", []) if hasattr(self, "_available_recipes_cache") and rid in self._available_recipes_cache]
         requirements = planner.compute_requirements(active_recipes, getattr(restaurant, "sales_forecast", {}), restaurant.stock_manager)
-=======
-        active_recipes = [
-            self._available_recipes_cache[rid]
-            for rid in restaurant.active_recipes
-            if hasattr(self, "_available_recipes_cache")
-            and rid in self._available_recipes_cache
-        ]
-        requirements = planner.compute_requirements(
-            active_recipes,
-            getattr(restaurant, "sales_forecast", {}),
-            restaurant.stock_manager,
-        )
->>>>>>> e628a5fa
 
         if not requirements:
-            self.ui.show_info("Aucun besoin net détecté.")
-            self.ui.pause()
-            return
-
-<<<<<<< HEAD
+            self.ui.show_info("Aucun besoin net détecté. Vous pouvez tout de même commander manuellement via le catalogue.")
+            cat_keys = sorted(self._suppliers_catalog.keys()) if hasattr(self, "_suppliers_catalog") and self._suppliers_catalog else []
+            if cat_keys:
+                requirements = {ing: Decimal('0') for ing in cat_keys}
+            else:
+                self.ui.show_error("Aucun catalogue fournisseur disponible. Impossible de composer une commande.")
+                self.ui.pause()
+                return
+
         pending: List[POLine] = getattr(restaurant, "pending_po_lines", []).copy()
-=======
-        pending: List[POLine] = []
-        for ing_id, need in requirements.items():
-            self.ui.print_box(
-                [f"Ingrédient: {ing_id}", f"Besoin net estimé: {need}"],
-                "COMPOSER COMMANDE",
-                "info",
-            )
-            # Catalogue simple: issu du cost_calculator (fallback) + suppliers_catalog du jeu si dispo
-            offers = []
-            if (
-                hasattr(self, "_suppliers_catalog")
-                and ing_id in self._suppliers_catalog
-            ):
-                offers = self._suppliers_catalog[ing_id]
-            else:
-                if ing_id in self.cost_calculator.ingredients:
-                    ing = self.cost_calculator.ingredients[ing_id]
-                    offers = [
-                        {
-                            "supplier_id": "metro_pro",
-                            "quality_level": 2,
-                            "pack_size": Decimal("1"),
-                            "unit_price_ht": ing.cost_ht,
-                            "vat_rate": ing.vat_rate,
-                            "moq_qty": Decimal("0"),
-                            "moq_value": Decimal("0"),
-                        }
-                    ]
->>>>>>> e628a5fa
 
         # Si un pré-remplissage existe depuis le catalogue, traiter d’abord
         if getattr(self, "_prefill_purchase", None):
@@ -532,100 +492,17 @@
 
             # Étape 2 & 3 — Boucle pour permettre split multi-fournisseurs/gammes
             while True:
-<<<<<<< HEAD
                 supplier_id = self._select_supplier_for_ingredient(ing_id)
                 if supplier_id is None:
-=======
-                # Liste des offres (fournisseur + gamme) avec infos complètes
-                options = [
-                    f"{o['supplier_id']} | gamme {o['quality_level']} | pack {o['pack_size']} {o.get('pack_unit', '')} | "
-                    f"{o['unit_price_ht']:.2f}€ HT | TVA {o['vat_rate']:.1%} | LT {o.get('lead_time_days', '?')}j | F {o.get('reliability', '?')}"
-                    for o in offers
-                ]
-                choice = self.ui.show_menu(f"Choisir une offre pour {ing_id}", options)
-                if choice == 0:
->>>>>>> e628a5fa
                     break
 
-<<<<<<< HEAD
                 created = self._select_gamme_and_quantity(restaurant, ing_id, supplier_id, need)
                 if created is not None:
                     pending.append(created)
 
                 # Ajouter une autre ligne pour CE MÊME ingrédient ?
                 if not self.ui.confirm("Ajouter une autre ligne pour ce même ingrédient ?"):
-=======
-                qty_wanted = self.ui.get_input(
-                    f"Quantité souhaitée (peut être > besoin {need})",
-                    Decimal,
-                    min_val=Decimal("0"),
-                    default=need,
-                )
-                if qty_wanted is None:
-                    break
-
-                # Arrondi pack vers le haut
-                packs = (qty_wanted / offer["pack_size"]).to_integral_value(
-                    rounding="ROUND_CEILING"
-                )
-                qty_final = packs * offer["pack_size"]
-
-                # MOQ quantité & valeur
-                if (
-                    offer.get("moq_qty", Decimal("0")) > 0
-                    and qty_final < offer["moq_qty"]
-                ):
-                    self.ui.show_info(
-                        f"MOQ quantité {offer['moq_qty']} appliqué → ajustement"
-                    )
-                    qty_final = offer["moq_qty"]
-                order_value = qty_final * offer["unit_price_ht"]
-                if (
-                    offer.get("moq_value", Decimal("0")) > 0
-                    and order_value < offer["moq_value"]
-                ):
-                    deficit_value = offer["moq_value"] - order_value
-                    extra_units = (
-                        deficit_value / offer["unit_price_ht"]
-                    ).to_integral_value(rounding="ROUND_CEILING")
-                    qty_final += extra_units
-                    order_value = qty_final * offer["unit_price_ht"]
-
-                line = POLine(
-                    ingredient_id=ing_id,
-                    quantity=qty_final,
-                    unit_price_ht=offer["unit_price_ht"],
-                    vat_rate=offer["vat_rate"],
-                    supplier_id=offer["supplier_id"],
-                    pack_size=offer["pack_size"],
-                    pack_unit=offer.get("pack_unit"),
-                    quality_level=offer.get("quality_level"),
-                    eta_days=offer.get("lead_time_days"),
-                    qty_rounded_pack=qty_final,
-                    moq_ok=True,
-                    amount_ttc_estimated=(qty_final * offer["unit_price_ht"])
-                    * (Decimal("1") + offer["vat_rate"]),
-                )
-                pending.append(line)
-                added_any = True
-
-                # Infos coût TTC & ETA
-                cost_ttc = order_value * (Decimal("1") + offer["vat_rate"])
-                eta_days = offer.get("lead_time_days", None)
-                moq_msg = []
-                if offer.get("moq_qty", Decimal("0")) > 0:
-                    moq_msg.append(f"MOQ qty {offer['moq_qty']}")
-                if offer.get("moq_value", Decimal("0")) > 0:
-                    moq_msg.append(f"MOQ valeur {offer['moq_value']:.2f}€")
-                moq_str = f" ({', '.join(moq_msg)})" if moq_msg else ""
-                self.ui.show_info(
-                    f"Ligne ajoutée: {qty_final} @ {offer['unit_price_ht']:.2f}€ (HT={order_value:.2f}€, TTC={cost_ttc:.2f}€){moq_str} | ETA {eta_days}j"
-                )
-
-                if not self.ui.confirm(
-                    "Ajouter une autre ligne (autre offre) pour cet ingrédient ?"
-                ):
->>>>>>> e628a5fa
+
                     break
 
             # Passer à un autre ingrédient ?
@@ -634,13 +511,7 @@
 
         if pending:
             restaurant.pending_po_lines = pending
-<<<<<<< HEAD
             self.ui.show_success(f"✅ {len(pending)} lignes de commande enregistrées (à réceptionner).")
-=======
-            self.ui.show_success(
-                f"{len(pending)} lignes de commande enregistrées (à réceptionner)"
-            )
->>>>>>> e628a5fa
         else:
             self.ui.show_info("Aucune ligne créée.")
         self.ui.pause()
@@ -703,11 +574,12 @@
                 if rel is None:
                     rel_vals = [oo.get('reliability') for oo in by_supplier[sid] if oo.get('reliability') is not None]
                     rel = max(rel_vals) if rel_vals else None
-                moq_values = [oo.get('moq_value', Decimal('')) for oo in by_supplier[sid]]
+                moq_values = [oo.get('moq_value', Decimal('0')) for oo in by_supplier[sid]]
                 min_moq = None
                 if moq_values:
                     try:
-                        min_moq = min([mv for mv in moq_values if mv is not None])
+                        filtered = [mv for mv in moq_values if mv is not None]
+                        min_moq = min(filtered) if filtered else None
                     except Exception:
                         min_moq = None
                 moq_str = f"MOQ valeur: {min_moq:.2f}€" if (min_moq is not None and min_moq > 0) else "MOQ: Aucun"
@@ -1057,11 +929,7 @@
             )
             if offers:
                 options = [
-<<<<<<< HEAD
                     f"{o['supplier_id']} | Gamme {o.get('quality_level','?')} | Pack: {o.get('pack_size')} {o.get('pack_unit','')} | Prix HT: {o.get('unit_price_ht'):.2f}€ | TVA: {o.get('vat_rate'):.1%} | Délai (jours): {o.get('lead_time_days','?')} | Fiabilité: {o.get('reliability','?')}"
-=======
-                    f"{o['supplier_id']} | gamme {o['quality_level']} | pack {o['pack_size']} {o.get('pack_unit', '')} | {o['unit_price_ht']:.2f}€ HT | TVA {o['vat_rate']:.1%} | LT {o.get('lead_time_days', '?')}j | F {o.get('reliability', '?')}"
->>>>>>> e628a5fa
                     for o in offers
                 ]
                 ch = self.ui.show_menu(
