"""
Chargeur de données pour FoodOps Pro.
"""

import csv
import json

try:
    import yaml  # Chargement YAML
except ImportError:  # PyYAML optionnel
    yaml = None
from pathlib import Path
from typing import Dict, List, Optional
from decimal import Decimal

from ..domain.ingredient import Ingredient
from ..domain.recipe import Recipe, RecipeItem
from ..domain.supplier import Supplier
from ..domain.restaurant import RestaurantType
from ..domain.scenario import Scenario, MarketSegment


class DataLoader:
    """
    Chargeur de données depuis les fichiers CSV, JSON et YAML.
    """

    def __init__(self, data_path: Optional[Path] = None) -> None:
        """
        Initialise le chargeur de données.

        Args:
            data_path: Chemin vers le dossier de données
        """
        if data_path is None:
            # Chemin par défaut relatif au module
            self.data_path = Path(__file__).parent.parent / "data"
        else:
            self.data_path = data_path

    def load_ingredients(self) -> Dict[str, Ingredient]:
        """
        Charge les ingrédients depuis le fichier CSV.

        Returns:
            Dictionnaire des ingrédients par ID
        """
        ingredients = {}
        csv_path = self.data_path / "ingredients.csv"

        with open(csv_path, "r", encoding="utf-8") as file:
            reader = csv.DictReader(file)
            for row in reader:
                ingredient = Ingredient(
                    id=row["id"],
                    name=row["name"],
                    unit=row["unit"],
                    cost_ht=Decimal(row["cost_ht"]),
                    vat_rate=Decimal(row["vat_rate"]),
                    shelf_life_days=int(row["shelf_life_days"]),
                    category=row["category"],
                    density=Decimal(row["density"]) if row["density"] else None,
                )
                ingredients[ingredient.id] = ingredient

        return ingredients

    def load_recipes(self) -> Dict[str, Recipe]:
        """
        Charge les recettes depuis les fichiers CSV.

        Returns:
            Dictionnaire des recettes par ID
        """
        # Chargement des recettes de base (métadonnées seulement)
        recipe_metadata = {}
        recipes_csv = self.data_path / "recipes.csv"

        with open(recipes_csv, "r", encoding="utf-8") as file:
            reader = csv.DictReader(file)
            for row in reader:
                recipe_metadata[row["id"]] = {
                    "id": row["id"],
                    "name": row["name"],
                    "temps_prepa_min": int(row["temps_prepa_min"]),
                    "temps_service_min": int(row["temps_service_min"]),
                    "portions": int(row["portions"]),
                    "category": row["category"],
                    "difficulty": int(row["difficulty"]),
                    "description": row["description"],
                }

        # Chargement des ingrédients des recettes
        items_csv = self.data_path / "recipe_items.csv"
        recipe_items = {}

        with open(items_csv, "r", encoding="utf-8") as file:
            reader = csv.DictReader(file)
            for row in reader:
                recipe_id = row["recipe_id"]
                if recipe_id not in recipe_items:
                    recipe_items[recipe_id] = []

                item = RecipeItem(
                    ingredient_id=row["ingredient_id"],
                    qty_brute=Decimal(row["qty_brute"]),
                    rendement_prepa=Decimal(row["rendement_prepa"]),
                    rendement_cuisson=Decimal(row["rendement_cuisson"]),
                )
                recipe_items[recipe_id].append(item)

        # Création des recettes finales avec ingrédients
        recipes = {}
        for recipe_id, metadata in recipe_metadata.items():
            items = recipe_items.get(recipe_id, [])
            if items:  # Seulement si la recette a des ingrédients
                recipe = Recipe(
                    id=metadata["id"],
                    name=metadata["name"],
                    items=items,
                    temps_prepa_min=metadata["temps_prepa_min"],
                    temps_service_min=metadata["temps_service_min"],
                    portions=metadata["portions"],
                    category=metadata["category"],
                    difficulty=metadata["difficulty"],
                    description=metadata["description"],
                )
                recipes[recipe_id] = recipe

        return recipes

    def load_suppliers(self) -> Dict[str, Supplier]:
        """
        Charge les fournisseurs depuis le fichier CSV.

        Returns:
            Dictionnaire des fournisseurs par ID
        """
        suppliers = {}
        csv_path = self.data_path / "suppliers.csv"

        with open(csv_path, "r", encoding="utf-8") as file:
            reader = csv.DictReader(file)
            for row in reader:
                supplier = Supplier(
                    id=row["id"],
                    name=row["name"],
                    reliability=Decimal(row["reliability"]),
                    lead_time_days=int(row["lead_time_days"]),
                    min_order_value=Decimal(row["min_order_value"]),
                    shipping_cost=Decimal(row["shipping_cost"]),
                    payment_terms_days=int(row["payment_terms_days"]),
                    discount_threshold=Decimal(row["discount_threshold"])
                    if row["discount_threshold"]
                    else None,
                    discount_rate=Decimal(row["discount_rate"])
                    if row["discount_rate"]
                    else None,
                )
                suppliers[supplier.id] = supplier
        return suppliers

    def load_supplier_prices(self) -> Dict[str, List[Dict]]:
        """Charge la mercuriale (prix fournisseurs par ingrédient)."""
        prices_csv = self.data_path / "supplier_prices.csv"
        catalog: Dict[str, List[Dict]] = {}
        if not prices_csv.exists():
            return catalog
        with open(prices_csv, "r", encoding="utf-8") as file:
            reader = csv.DictReader(file)
            for row in reader:
                ing = row["ingredient_id"]
                entry = {
<<<<<<< HEAD
                    'supplier_id': row['supplier_id'],
                    'quality_level': int(row['quality_level']) if row.get('quality_level') else None,
                    'pack_size': Decimal(row['pack_size']),
                    'pack_unit': row.get('pack_unit') or None,
                    'unit_price_ht': Decimal(row['unit_price_ht']),
                    'vat_rate': Decimal(row['vat_rate']),
                    'moq_qty': Decimal(row['moq_qty']) if row.get('moq_qty') else Decimal('0'),
                    'moq_value': Decimal(row['moq_value']) if row.get('moq_value') else Decimal('0'),
                    'lead_time_days': int(row['lead_time_days']) if row.get('lead_time_days') else None,
                    'reliability': Decimal(row['reliability']) if row.get('reliability') else None,
                    'available': int(row['available']) if row.get('available') else 1,
                    'typical_shelf_life_days': int(row['typical_shelf_life_days']) if row.get('typical_shelf_life_days') else None,
=======
                    "supplier_id": row["supplier_id"],
                    "quality_level": int(row["quality_level"])
                    if row.get("quality_level")
                    else None,
                    "pack_size": Decimal(row["pack_size"]),
                    "pack_unit": row.get("pack_unit") or None,
                    "unit_price_ht": Decimal(row["unit_price_ht"]),
                    "vat_rate": Decimal(row["vat_rate"]),
                    "moq_qty": Decimal(row["moq_qty"])
                    if row.get("moq_qty")
                    else Decimal("0"),
                    "moq_value": Decimal(row["moq_value"])
                    if row.get("moq_value")
                    else Decimal("0"),
                    "lead_time_days": int(row["lead_time_days"])
                    if row.get("lead_time_days")
                    else None,
                    "reliability": Decimal(row["reliability"])
                    if row.get("reliability")
                    else None,
                    "available": int(row["available"]) if row.get("available") else 1,
>>>>>>> e628a5fa
                }
                catalog.setdefault(ing, []).append(entry)

        return catalog

    def load_ingredient_gammes(self) -> Dict[str, List[Dict]]:
        """Charge les gammes par ingrédient (optionnel)."""
        gammes_csv = self.data_path / "ingredients_gammes.csv"
        gammes: Dict[str, List[Dict]] = {}
        if not gammes_csv.exists():
            return gammes
        with open(gammes_csv, "r", encoding="utf-8") as file:
            reader = csv.DictReader(file)
            for row in reader:
                ing = row["ingredient_id"]
                entry = {
                    "quality_level": int(row["quality_level"]),
                    "price_multiplier": Decimal(row["price_multiplier"]),
                    "shelf_life_factor": Decimal(row["shelf_life_factor"]),
                    "quality_score": Decimal(row["quality_score"]),
                }
                gammes.setdefault(ing, []).append(entry)
        return gammes
        return suppliers

    def load_hr_tables(self) -> Dict:
        """
        Charge les tables RH depuis le fichier JSON.

        Returns:
            Configuration RH complète
        """
        json_path = self.data_path / "hr_tables.json"
        with open(json_path, "r", encoding="utf-8") as file:
            hr_data = json.load(file)

    def build_suppliers_catalog(
        self, suppliers: Dict[str, Supplier], prices: Dict[str, List[Dict]]
    ) -> Dict[str, List[Dict]]:
        """Construit un catalogue enrichi avec lead_time et fiabilité."""
        catalog: Dict[str, List[Dict]] = {}
        for ing_id, entries in prices.items():
            for e in entries:
                sup = suppliers.get(e["supplier_id"])
                offer = dict(e)
                if sup:
                    offer["lead_time_days"] = sup.lead_time_days
                    offer["reliability"] = sup.reliability
                catalog.setdefault(ing_id, []).append(offer)
        return catalog

        # Conversion des valeurs numériques en Decimal
        for contract_type, rates in hr_data.get("social_charges", {}).items():
            for rate_type, value in rates.items():
                if isinstance(value, (int, float)):
                    hr_data["social_charges"][contract_type][rate_type] = Decimal(
                        str(value)
                    )

    def _fallback_scenario_data(self) -> Dict:
        """Scénario par défaut minimal si YAML indisponible."""
        return {
            "name": "Scénario de Base (fallback)",
            "description": "Scénario par défaut quand PyYAML n'est pas installé",
            "turns": 12,
            "base_demand": 420,
            "demand_noise": 0.08,
            "ai_competitors": 2,
            "random_seed": 42,
            "segments": [
                {
                    "name": "Étudiants",
                    "share": 0.35,
                    "budget": 11.0,
                    "price_sensitivity": 1.4,
                    "quality_sensitivity": 0.8,
                    "type_affinity": {
                        "fast": 1.2,
                        "classic": 0.7,
                        "gastronomique": 0.4,
                        "brasserie": 0.9,
                    },
                    "seasonality": {
                        1: 0.8,
                        2: 1.1,
                        3: 1.2,
                        4: 1.1,
                        5: 1.0,
                        6: 0.7,
                        7: 0.3,
                        8: 0.3,
                        9: 1.3,
                        10: 1.2,
                        11: 1.1,
                        12: 0.9,
                    },
                },
                {
                    "name": "Familles",
                    "share": 0.40,
                    "budget": 17.0,
                    "price_sensitivity": 1.1,
                    "quality_sensitivity": 1.2,
                    "type_affinity": {
                        "fast": 0.9,
                        "classic": 1.0,
                        "gastronomique": 0.6,
                        "brasserie": 1.1,
                    },
                    "seasonality": {
                        1: 0.9,
                        2: 1.0,
                        3: 1.0,
                        4: 1.1,
                        5: 1.0,
                        6: 1.0,
                        7: 1.3,
                        8: 1.3,
                        9: 1.0,
                        10: 1.0,
                        11: 1.0,
                        12: 1.2,
                    },
                },
                {
                    "name": "Foodies",
                    "share": 0.25,
                    "budget": 25.0,
                    "price_sensitivity": 0.7,
                    "quality_sensitivity": 1.6,
                    "type_affinity": {
                        "fast": 0.6,
                        "classic": 1.3,
                        "gastronomique": 1.8,
                        "brasserie": 1.4,
                    },
                    "seasonality": {
                        1: 1.1,
                        2: 1.0,
                        3: 1.0,
                        4: 1.0,
                        5: 1.1,
                        6: 1.2,
                        7: 1.1,
                        8: 0.8,
                        9: 1.0,
                        10: 1.0,
                        11: 1.0,
                        12: 1.3,
                    },
                },
            ],
            "vat_rates": {
                "food_onsite": 0.10,
                "food_takeaway": 0.055,
                "alcohol": 0.20,
                "services": 0.20,
            },
            "social_charges": {
                "cdi": 0.42,
                "cdd": 0.44,
                "extra": 0.45,
                "apprenti": 0.11,
                "stage": 0.00,
            },
            "interest_rate": 0.045,
        }

        return hr_data

    def load_scenario(self, scenario_path: Path) -> Scenario:
        """
        Charge un scénario depuis un fichier JSON.

        Args:
            scenario_path: Chemin vers le fichier de scénario

        Returns:
            Scénario chargé
        """
        # Si c'est un fichier .yaml, on charge via PyYAML si disponible, sinon fallback JSON embarqué
        if str(scenario_path).endswith(".yaml"):
            if yaml is not None:
                with open(scenario_path, "r", encoding="utf-8") as file:
                    data = yaml.safe_load(file)
            else:
                data = self._fallback_scenario_data()
        else:
            with open(scenario_path, "r", encoding="utf-8") as file:
                data = json.load(file)

        # Conversion des segments
        segments = []
        for segment_data in data["segments"]:
            # Conversion des affinités par type
            type_affinity = {}
            for type_name, affinity in segment_data["type_affinity"].items():
                restaurant_type = RestaurantType(type_name)
                type_affinity[restaurant_type] = Decimal(str(affinity))

            # Conversion de la saisonnalité
            seasonality = {}
            if "seasonality" in segment_data:
                for month, factor in segment_data["seasonality"].items():
                    seasonality[int(month)] = Decimal(str(factor))

            segment = MarketSegment(
                name=segment_data["name"],
                share=Decimal(str(segment_data["share"])),
                budget=Decimal(str(segment_data["budget"])),
                type_affinity=type_affinity,
                price_sensitivity=Decimal(
                    str(segment_data.get("price_sensitivity", 1.0))
                ),
                quality_sensitivity=Decimal(
                    str(segment_data.get("quality_sensitivity", 1.0))
                ),
                seasonality=seasonality,
            )
            segments.append(segment)

        # Conversion des taux de TVA
        vat_rates = {}
        for category, rate in data.get("vat_rates", {}).items():
            vat_rates[category] = Decimal(str(rate))

        # Conversion des charges sociales
        social_charges = {}
        for contract_type, rate in data.get("social_charges", {}).items():
            social_charges[contract_type] = Decimal(str(rate))

        scenario = Scenario(
            name=data["name"],
            description=data["description"],
            turns=data["turns"],
            base_demand=data["base_demand"],
            demand_noise=Decimal(str(data["demand_noise"])),
            segments=segments,
            vat_rates=vat_rates,
            social_charges=social_charges,
            interest_rate=Decimal(str(data.get("interest_rate", 0.05))),
            ai_competitors=data.get("ai_competitors", 2),
            random_seed=data.get("random_seed"),
        )

        return scenario

    def _get_default_scenario_config(self) -> Dict:
        """Retourne la configuration par défaut du scénario."""
        return {
            "name": "Scénario Standard",
            "description": "Configuration équilibrée pour apprentissage général",
            "difficulty": "normal",
            "market": {
                "base_demand": 420,
                "demand_noise": 0.15,
                "price_sensitivity": 1.2,
                "quality_importance": 1.0,
            },
            "segments": {
                "étudiants": {
                    "size": 150,
                    "budget": 11.0,
                    "price_sensitivity": 1.8,
                    "quality_sensitivity": 0.7,
                    "description": "Étudiants avec budget limité",
                },
                "familles": {
                    "size": 180,
                    "budget": 17.0,
                    "price_sensitivity": 1.2,
                    "quality_sensitivity": 1.1,
                    "description": "Familles recherchant bon rapport qualité/prix",
                },
                "foodies": {
                    "size": 90,
                    "budget": 25.0,
                    "price_sensitivity": 0.6,
                    "quality_sensitivity": 1.8,
                    "description": "Amateurs de gastronomie privilégiant la qualité",
                },
            },
            "restaurant": {
                "initial_budget": 10000,
                "base_capacity": 150,
                "base_staff_cost": 2800,
                "base_overhead": 1200,
            },
            "competitors": [
                {
                    "name": "Resto Rapide",
                    "strategy": "prix_bas",
                    "base_price": 9.50,
                    "quality_level": 1,
                },
                {
                    "name": "Bistrot Central",
                    "strategy": "equilibre",
                    "base_price": 13.20,
                    "quality_level": 3,
                },
                {
                    "name": "Table Gourmande",
                    "strategy": "premium",
                    "base_price": 18.80,
                    "quality_level": 4,
                },
            ],
            "game": {
                "max_turns": 10,
                "starting_month": 1,
                "enable_seasonality": True,
                "enable_events": True,
                "enable_marketing": True,
                "enable_advanced_finance": True,
            },
            "objectives": {
                "primary": "Réaliser un profit total de 5000€",
                "secondary": [
                    "Maintenir une satisfaction client > 3.5",
                    "Atteindre 25% de part de marché",
                    "Survivre aux 10 tours",
                ],
            },
        }

    def get_default_scenario_path(self) -> Path:
        """
        Retourne le chemin vers le scénario par défaut.

        Returns:
            Chemin vers base.yaml
        """
        return (
            Path(__file__).parent.parent.parent.parent
            / "examples"
            / "scenarios"
            / "base.yaml"
        )

    def load_all_data(self, scenario_path: Optional[Path] = None) -> Dict:
        """
        Charge toutes les données nécessaires au jeu.

        Args:
            scenario_path: Chemin vers le scénario (optionnel)

        Returns:
            Dict avec toutes les données chargées
        """
        if scenario_path is None:
            scenario_path = self.get_default_scenario_path()

        suppliers = self.load_suppliers()
        supplier_prices = self.load_supplier_prices()
        suppliers_catalog = self.build_suppliers_catalog(suppliers, supplier_prices)
        return {
            "ingredients": self.load_ingredients(),
            "recipes": self.load_recipes(),
            "suppliers": suppliers,
            "suppliers_catalog": suppliers_catalog,
            "ingredient_gammes": self.load_ingredient_gammes(),
            "hr_tables": self.load_hr_tables(),
            "scenario": self.load_scenario(scenario_path),
        }<|MERGE_RESOLUTION|>--- conflicted
+++ resolved
@@ -171,7 +171,6 @@
             for row in reader:
                 ing = row["ingredient_id"]
                 entry = {
-<<<<<<< HEAD
                     'supplier_id': row['supplier_id'],
                     'quality_level': int(row['quality_level']) if row.get('quality_level') else None,
                     'pack_size': Decimal(row['pack_size']),
@@ -184,29 +183,6 @@
                     'reliability': Decimal(row['reliability']) if row.get('reliability') else None,
                     'available': int(row['available']) if row.get('available') else 1,
                     'typical_shelf_life_days': int(row['typical_shelf_life_days']) if row.get('typical_shelf_life_days') else None,
-=======
-                    "supplier_id": row["supplier_id"],
-                    "quality_level": int(row["quality_level"])
-                    if row.get("quality_level")
-                    else None,
-                    "pack_size": Decimal(row["pack_size"]),
-                    "pack_unit": row.get("pack_unit") or None,
-                    "unit_price_ht": Decimal(row["unit_price_ht"]),
-                    "vat_rate": Decimal(row["vat_rate"]),
-                    "moq_qty": Decimal(row["moq_qty"])
-                    if row.get("moq_qty")
-                    else Decimal("0"),
-                    "moq_value": Decimal(row["moq_value"])
-                    if row.get("moq_value")
-                    else Decimal("0"),
-                    "lead_time_days": int(row["lead_time_days"])
-                    if row.get("lead_time_days")
-                    else None,
-                    "reliability": Decimal(row["reliability"])
-                    if row.get("reliability")
-                    else None,
-                    "available": int(row["available"]) if row.get("available") else 1,
->>>>>>> e628a5fa
                 }
                 catalog.setdefault(ing, []).append(entry)
 
